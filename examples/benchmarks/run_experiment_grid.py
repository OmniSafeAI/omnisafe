# Copyright 2023 OmniSafe Team. All Rights Reserved.
#
# Licensed under the Apache License, Version 2.0 (the "License");
# you may not use this file except in compliance with the License.
# You may obtain a copy of the License at
#
#     http://www.apache.org/licenses/LICENSE-2.0
#
# Unless required by applicable law or agreed to in writing, software
# distributed under the License is distributed on an "AS IS" BASIS,
# WITHOUT WARRANTIES OR CONDITIONS OF ANY KIND, either express or implied.
# See the License for the specific language governing permissions and
# limitations under the License.
# ==============================================================================
"""Example of training a policy from exp-x config with OmniSafe."""

import os
import sys
import warnings

import torch

import omnisafe
from omnisafe.common.experiment_grid import ExperimentGrid
from omnisafe.typing import NamedTuple, Tuple


def train(
    exp_id: str,
    algo: str,
    env_id: str,
    custom_cfgs: NamedTuple,
) -> Tuple[float, float, float]:
    """Train a policy from exp-x config with OmniSafe.

    Args:
        exp_id (str): Experiment ID.
        algo (str): Algorithm to train.
        env_id (str): The name of test environment.
        custom_cfgs (NamedTuple): Custom configurations.
        num_threads (int, optional): Number of threads. Defaults to 6.
    """
    terminal_log_name = 'terminal.log'
    error_log_name = 'error.log'
    if 'seed' in custom_cfgs:
        terminal_log_name = f'seed{custom_cfgs["seed"]}_{terminal_log_name}'
        error_log_name = f'seed{custom_cfgs["seed"]}_{error_log_name}'
    sys.stdout = sys.__stdout__
    sys.stderr = sys.__stderr__
    print(f'exp-x: {exp_id} is training...')
    if not os.path.exists(custom_cfgs['logger_cfgs']['log_dir']):
        os.makedirs(custom_cfgs['logger_cfgs']['log_dir'], exist_ok=True)
    # pylint: disable-next=consider-using-with
    sys.stdout = open(  # noqa: SIM115
        os.path.join(f'{custom_cfgs["logger_cfgs"]["log_dir"]}', terminal_log_name),
        'w',
        encoding='utf-8',
    )
    # pylint: disable-next=consider-using-with
    sys.stderr = open(  # noqa: SIM115
        os.path.join(f'{custom_cfgs["logger_cfgs"]["log_dir"]}', error_log_name),
        'w',
        encoding='utf-8',
    )
    agent = omnisafe.Agent(algo, env_id, custom_cfgs=custom_cfgs)
    reward, cost, ep_len = agent.learn()
    return reward, cost, ep_len


if __name__ == '__main__':
    eg = ExperimentGrid(exp_name='Navi_4_17')

    # Set the algorithms.
    base_policy = ['PolicyGradient', 'NaturalPG', 'TRPO', 'PPO']
    naive_lagrange_policy = ['PPOLag', 'TRPOLag', 'RCPO', 'OnCRPO', 'PDO']
    first_order_policy = ['CUP', 'FOCOPS', 'P3O']
    second_order_policy = ['CPO', 'PCPO']

    # Set the environments.
    mujoco_envs = [
        'SafetyHumanoidVelocity-v1',
        'SafetyAntVelocity-v1',
        'SafetyHopperVelocity-v1',
        'SafetyWalker2dVelocity-v1',
        'SafetyHalfCheetahVelocity-v1',
        'SafetySwimmerVelocity-v1',
    ]
    navi_envs = [
        "SafetyCarButton1-v0",
        "SafetyCarPush1-v0"
        ]
    eg.add('env_id', navi_envs)

    # Set the device.
    avaliable_gpus = list(range(torch.cuda.device_count()))
    gpu_id = [0, 1, 2, 3]
    # if you want to use CPU, please set gpu_id = None
    # gpu_id = None

    if not set(gpu_id).issubset(avaliable_gpus):
        warnings.warn('The GPU ID is not available, use CPU instead.', stacklevel=1)
        gpu_id = None

    eg.add('algo', ["NaturalPG",
        "RCPO",
        "CPO",
        "PCPO",
        "TRPO",
        "TRPOLag"
        ])
    eg.add('logger_cfgs:use_wandb', [False])
<<<<<<< HEAD
    eg.add('train_cfgs:vector_env_nums', [10])
    eg.add('train_cfgs:torch_threads', [5])
    eg.add('algo_cfgs:steps_per_epoch', [20000])
    eg.add('algo_cfgs:obs_normalize', [True])
    eg.add('algo_cfgs:reward_normalize', [False])
    eg.add('algo_cfgs:cost_normalize', [False])
    eg.add('train_cfgs:total_steps', [10000000])
    eg.add('seed', [0, 5, 10, 15, 20])
=======
    eg.add('train_cfgs:vector_env_nums', [4])
    eg.add('train_cfgs:torch_threads', [1])
    eg.add('algo_cfgs:steps_per_epoch', [20000])
    eg.add('train_cfgs:total_steps', [10000000])
    eg.add('seed', [0])
>>>>>>> 4dd62091
    # total experiment num must can be divided by num_pool
    # meanwhile, users should decide this value according to their machine
    eg.run(train, num_pool=15, gpu_id=gpu_id)

    # just fill in the name of the parameter of which value you want to compare.
    # then you can specify the value of the parameter you want to compare,
    # or you can just specify how many values you want to compare in single graph at most,
    # and the function will automatically generate all possible combinations of the graph.
    # but the two mode can not be used at the same time.<|MERGE_RESOLUTION|>--- conflicted
+++ resolved
@@ -109,22 +109,11 @@
         "TRPOLag"
         ])
     eg.add('logger_cfgs:use_wandb', [False])
-<<<<<<< HEAD
-    eg.add('train_cfgs:vector_env_nums', [10])
-    eg.add('train_cfgs:torch_threads', [5])
-    eg.add('algo_cfgs:steps_per_epoch', [20000])
-    eg.add('algo_cfgs:obs_normalize', [True])
-    eg.add('algo_cfgs:reward_normalize', [False])
-    eg.add('algo_cfgs:cost_normalize', [False])
-    eg.add('train_cfgs:total_steps', [10000000])
-    eg.add('seed', [0, 5, 10, 15, 20])
-=======
     eg.add('train_cfgs:vector_env_nums', [4])
     eg.add('train_cfgs:torch_threads', [1])
     eg.add('algo_cfgs:steps_per_epoch', [20000])
     eg.add('train_cfgs:total_steps', [10000000])
     eg.add('seed', [0])
->>>>>>> 4dd62091
     # total experiment num must can be divided by num_pool
     # meanwhile, users should decide this value according to their machine
     eg.run(train, num_pool=15, gpu_id=gpu_id)
