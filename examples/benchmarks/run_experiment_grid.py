# Copyright 2023 OmniSafe Team. All Rights Reserved.
#
# Licensed under the Apache License, Version 2.0 (the "License");
# you may not use this file except in compliance with the License.
# You may obtain a copy of the License at
#
#     http://www.apache.org/licenses/LICENSE-2.0
#
# Unless required by applicable law or agreed to in writing, software
# distributed under the License is distributed on an "AS IS" BASIS,
# WITHOUT WARRANTIES OR CONDITIONS OF ANY KIND, either express or implied.
# See the License for the specific language governing permissions and
# limitations under the License.
# ==============================================================================
"""Example of training a policy from exp-x config with OmniSafe."""

<<<<<<< HEAD
=======
from __future__ import annotations

import os
import sys
>>>>>>> b821adf8
import warnings
from typing import Any

import torch

from omnisafe.common.experiment_grid import ExperimentGrid
<<<<<<< HEAD
from omnisafe.utils.exp_grid_tools import train
=======


def train(
    exp_id: str,
    algo: str,
    env_id: str,
    custom_cfgs: dict[str, Any],
) -> tuple[float, float, int]:
    """Train a policy from exp-x config with OmniSafe.
    Args:
        exp_id (str): Experiment ID.
        algo (str): Algorithm to train.
        env_id (str): The name of test environment.
        custom_cfgs (dict): Custom configurations.
    """
    terminal_log_name = 'terminal.log'
    error_log_name = 'error.log'
    if 'seed' in custom_cfgs:
        terminal_log_name = f'seed{custom_cfgs["seed"]}_{terminal_log_name}'
        error_log_name = f'seed{custom_cfgs["seed"]}_{error_log_name}'
    sys.stdout = sys.__stdout__
    sys.stderr = sys.__stderr__
    print(f'exp-x: {exp_id} is training...')
    if not os.path.exists(custom_cfgs['logger_cfgs']['log_dir']):
        os.makedirs(custom_cfgs['logger_cfgs']['log_dir'], exist_ok=True)
    # pylint: disable-next=consider-using-with
    sys.stdout = open(  # noqa: SIM115
        os.path.join(f'{custom_cfgs["logger_cfgs"]["log_dir"]}', terminal_log_name),
        'w',
        encoding='utf-8',
    )
    # pylint: disable-next=consider-using-with
    sys.stderr = open(  # noqa: SIM115
        os.path.join(f'{custom_cfgs["logger_cfgs"]["log_dir"]}', error_log_name),
        'w',
        encoding='utf-8',
    )
    agent = omnisafe.Agent(algo, env_id, custom_cfgs=custom_cfgs)
    reward, cost, ep_len = agent.learn()
    return reward, cost, ep_len
>>>>>>> b821adf8


if __name__ == '__main__':
    eg = ExperimentGrid(exp_name='Benchmark_Safety_Velocity')

    # Set the algorithms.
    base_policy = ['PolicyGradient', 'NaturalPG', 'TRPO', 'PPO']
    naive_lagrange_policy = ['PPOLag', 'TRPOLag', 'RCPO', 'OnCRPO', 'PDO']
    first_order_policy = ['CUP', 'FOCOPS', 'P3O']
    second_order_policy = ['CPO', 'PCPO']

    # Set the environments.
    mujoco_envs = [
        'SafetyAntVelocity-v1',
        'SafetyHopperVelocity-v1',
        'SafetyHumanoidVelocity-v1',
        'SafetyWalker2dVelocity-v1',
        'SafetyHalfCheetahVelocity-v1',
        'SafetySwimmerVelocity-v1',
    ]
    eg.add('env_id', mujoco_envs)

    # Set the device.
    avaliable_gpus = list(range(torch.cuda.device_count()))
    gpu_id = [0, 1, 2, 3]
    # if you want to use CPU, please set gpu_id = None
    # gpu_id = None

    if not set(gpu_id).issubset(avaliable_gpus):
        warnings.warn('The GPU ID is not available, use CPU instead.', stacklevel=1)
        gpu_id = None

    eg.add('algo', base_policy + naive_lagrange_policy + first_order_policy + second_order_policy)
    eg.add('logger_cfgs:use_wandb', [False])
    eg.add('train_cfgs:vector_env_nums', [4])
    eg.add('train_cfgs:torch_threads', [1])
    eg.add('algo_cfgs:steps_per_epoch', [20000])
    eg.add('train_cfgs:total_steps', [10000000])
    eg.add('seed', [0])
    # total experiment num must can be divided by num_pool
    # meanwhile, users should decide this value according to their machine
    eg.run(train, num_pool=12, gpu_id=gpu_id)

    # just fill in the name of the parameter of which value you want to compare.
    # then you can specify the value of the parameter you want to compare,
    # or you can just specify how many values you want to compare in single graph at most,
    # and the function will automatically generate all possible combinations of the graph.
    # but the two mode can not be used at the same time.
    eg.analyze(parameter='env_id', values=None, compare_num=6, cost_limit=25)
    eg.render(num_episodes=1, render_mode='rgb_array', width=256, height=256)
    eg.evaluate(num_episodes=1)<|MERGE_RESOLUTION|>--- conflicted
+++ resolved
@@ -14,63 +14,13 @@
 # ==============================================================================
 """Example of training a policy from exp-x config with OmniSafe."""
 
-<<<<<<< HEAD
-=======
-from __future__ import annotations
-
-import os
-import sys
->>>>>>> b821adf8
 import warnings
 from typing import Any
 
 import torch
 
 from omnisafe.common.experiment_grid import ExperimentGrid
-<<<<<<< HEAD
 from omnisafe.utils.exp_grid_tools import train
-=======
-
-
-def train(
-    exp_id: str,
-    algo: str,
-    env_id: str,
-    custom_cfgs: dict[str, Any],
-) -> tuple[float, float, int]:
-    """Train a policy from exp-x config with OmniSafe.
-    Args:
-        exp_id (str): Experiment ID.
-        algo (str): Algorithm to train.
-        env_id (str): The name of test environment.
-        custom_cfgs (dict): Custom configurations.
-    """
-    terminal_log_name = 'terminal.log'
-    error_log_name = 'error.log'
-    if 'seed' in custom_cfgs:
-        terminal_log_name = f'seed{custom_cfgs["seed"]}_{terminal_log_name}'
-        error_log_name = f'seed{custom_cfgs["seed"]}_{error_log_name}'
-    sys.stdout = sys.__stdout__
-    sys.stderr = sys.__stderr__
-    print(f'exp-x: {exp_id} is training...')
-    if not os.path.exists(custom_cfgs['logger_cfgs']['log_dir']):
-        os.makedirs(custom_cfgs['logger_cfgs']['log_dir'], exist_ok=True)
-    # pylint: disable-next=consider-using-with
-    sys.stdout = open(  # noqa: SIM115
-        os.path.join(f'{custom_cfgs["logger_cfgs"]["log_dir"]}', terminal_log_name),
-        'w',
-        encoding='utf-8',
-    )
-    # pylint: disable-next=consider-using-with
-    sys.stderr = open(  # noqa: SIM115
-        os.path.join(f'{custom_cfgs["logger_cfgs"]["log_dir"]}', error_log_name),
-        'w',
-        encoding='utf-8',
-    )
-    agent = omnisafe.Agent(algo, env_id, custom_cfgs=custom_cfgs)
-    reward, cost, ep_len = agent.learn()
-    return reward, cost, ep_len
->>>>>>> b821adf8
 
 
 if __name__ == '__main__':
