--- conflicted
+++ resolved
@@ -52,19 +52,6 @@
 
 
 if __name__ == '__main__':
-<<<<<<< HEAD
-    eg = ExperimentGrid(exp_name='PPO_TRPO_3_3')
-    eg.add('algo', ['PPO', 'TRPO'])
-    eg.add('use_wandb', [False])
-    eg.add('num_threads', 2)
-    eg.add('num_envs', 16)
-    eg.add(
-        'env_id',
-        ['SafetyPointGoal0-v0', 'SafetyPointGoal1-v0', 'SafetyCarGoal0-v0', 'SafetyCarGoal1-v0'],
-    )
-    eg.add('seed', [0, 5, 10])
-    eg.run(train, num_pool=8)
-=======
     eg = ExperimentGrid(exp_name='Safety_Gymnasium_Goal')
     base_policy = ['PolicyGradient', 'NaturalPG', 'TRPO', 'PPO']
     naive_lagrange_policy = ['PPOLag', 'TRPOLag', 'RCPO', 'OnCRPO', 'PDO']
@@ -78,5 +65,4 @@
     # eg.add('algo_cfgs:update_cycle', 1000)
     # eg.add('train_cfgs:vector_env_nums', 1)
     eg.add('seed', [0])
-    eg.run(train, num_pool=13)
->>>>>>> 51fe1e50
+    eg.run(train, num_pool=13)