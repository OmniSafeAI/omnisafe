--- conflicted
+++ resolved
@@ -24,11 +24,7 @@
     parser.add_argument(
         '--algo',
         type=str,
-<<<<<<< HEAD
-        default='TD3',
-=======
         default='PPOLag',
->>>>>>> f12fc454
         help='Choose from: '
         'On Policy:'
         'PolicyGradient, NaturalPG, TRPO, PPO,'
