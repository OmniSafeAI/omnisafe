--- conflicted
+++ resolved
@@ -37,12 +37,8 @@
           (?x)(
             ^omnisafe/algorithms/off_policy/crabs.py$|
             ^omnisafe/common/control_barrier_function/crabs/|
-<<<<<<< HEAD
-            ^omnisafe/envs/classic_control/envs_from_crabs.py$
-=======
             ^omnisafe/envs/classic_control/envs_from_crabs.py$|
             ^conftest.py$
->>>>>>> 93d49756
           )
   - repo: https://github.com/PyCQA/isort
     rev: 5.13.2
@@ -96,22 +92,14 @@
             ^examples/|
             ^tests/|
             ^setup.py$|
-<<<<<<< HEAD
-            ^docs/source/conf.py$|
-=======
->>>>>>> 93d49756
             ^omnisafe/envs/classic_control/envs_from_crabs.py$|
             ^omnisafe/common/control_barrier_function/crabs/models.py$|
             ^omnisafe/common/control_barrier_function/crabs/optimizers.py$|
             ^omnisafe/common/control_barrier_function/crabs/utils.py$|
-<<<<<<< HEAD
-            ^omnisafe/algorithms/off_policy/crabs.py$
-=======
             ^omnisafe/algorithms/off_policy/crabs.py$|
             ^omnisafe/utils/isaac_gym_utils.py$|
             ^docs/source/conf.py$|
             ^conftest.py$
->>>>>>> 93d49756
           )
   - repo: https://github.com/pycqa/pydocstyle
     rev: 6.3.0
@@ -128,10 +116,6 @@
             ^omnisafe/envs/classic_control/envs_from_crabs.py$|
             ^omnisafe/common/control_barrier_function/crabs/models.py$|
             ^omnisafe/common/control_barrier_function/crabs/optimizers.py$|
-<<<<<<< HEAD
-            ^omnisafe/common/control_barrier_function/crabs/utils.py$
-=======
             ^omnisafe/common/control_barrier_function/crabs/utils.py$|
             ^conftest.py$
->>>>>>> 93d49756
           )