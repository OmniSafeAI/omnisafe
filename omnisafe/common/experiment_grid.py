# Copyright 2023 OmniSafe Team. All Rights Reserved.
#
# Licensed under the Apache License, Version 2.0 (the "License");
# you may not use this file except in compliance with the License.
# You may obtain a copy of the License at
#
#     http://www.apache.org/licenses/LICENSE-2.0
#
# Unless required by applicable law or agreed to in writing, software
# distributed under the License is distributed on an "AS IS" BASIS,
# WITHOUT WARRANTIES OR CONDITIONS OF ANY KIND, either express or implied.
# See the License for the specific language governing permissions and
# limitations under the License.
# ==============================================================================
"""Implementation of the Experiment Grid."""

from __future__ import annotations

import json
import os
import string
import time
from concurrent.futures import ProcessPoolExecutor as Pool
from copy import deepcopy
from textwrap import dedent
from typing import Any

import numpy as np
from rich.console import Console
from tqdm import trange

from omnisafe.algorithms import ALGORITHM2TYPE
from omnisafe.common.statistics_tools import StatisticsTools
from omnisafe.evaluator import Evaluator
from omnisafe.utils.exp_grid_tools import all_bools, valid_str
from omnisafe.utils.tools import (
    assert_with_exit,
    hash_string,
    load_yaml,
    recursive_check_config,
    recursive_dict2json,
)


# pylint: disable-next=too-many-instance-attributes
class ExperimentGrid:
    """Tool for running many experiments given hyper-parameters ranges."""

    def __init__(self, exp_name='') -> None:
        """Initialize the ExperimentGrid.

        Args:
            exp_name (str): Name of the experiment grid.
        """
        self.keys: list[str] = []
        self.vals: list[Any] = []
        self.shs: list[str] = []
        self.in_names: list[str] = []
        self.div_line_width = 80
        assert isinstance(exp_name, str), 'Name has to be a string.'
        self.name = exp_name
        self._console = Console()
        self.log_dir: str

        # Whether GridSearch provides automatically-generated default shorthands
        self.default_shorthand = True

        # Tells the GridSearch how many seconds to pause for before launching experiments
        self.wait_defore_launch = 0

        # Whether to automatically insert a date and time stamp into the names of save directories
        self.foce_datastamp = False

        self._statistical_tools: StatisticsTools
        self._evaluator: Evaluator

    def print(self) -> None:
        """Print a helpful report about the experiment grid.

        This function prints a helpful report about the experiment grid, including
        the name of the experiment grid, the parameters being varied, and the
        possible values for each parameter.

        In Command Line:

        .. code-block:: bash

            ===================== ExperimentGrid [test] runs over parameters: =====================
            env_name                                [env]
            ['SafetyPointGoal1-v0', 'MountainCar-v0', 'Acrobot-v1']
            algo                               [algo]
            ['SAC', 'DDPG', 'TD3']
            seed                                    [seed]
            [0, 1, 2, 3, 4, 5, 6, 7, 8, 9]
        """
        print('=' * self.div_line_width)

        # Prepare announcement at top of printing. If the ExperimentGrid has a
        # short name, write this as one line. If the name is long, break the
        # announcement over two lines.
        base_msg = 'ExperimentGrid %s runs over parameters:\n'
        name_insert = '[' + self.name + ']'
        if len(base_msg % name_insert) <= 80:
            msg = base_msg % name_insert
        else:
            msg = base_msg % (name_insert + '\n')
        self._console.print(msg, style='green bold')

        # List off parameters, shorthands, and possible values.
        for key, value, shorthand in zip(self.keys, self.vals, self.shs):
            self._console.print('', key.ljust(40), style='cyan bold', end='')
            print('[' + shorthand + ']' if shorthand is not None else '', '\n')
            for _, val in enumerate(value):
                print('\t' + json.dumps(val, indent=4, sort_keys=True))
            print()

        # Count up the number of variants. The number counting seeds
        # is the total number of experiments that will run; the number not
        # counting seeds is the total number of otherwise-unique configs
        # being investigated.
        nvars_total = int(np.prod([len(v) for v in self.vals]))
        if 'seed' in self.keys:
            num_seeds = len(self.vals[self.keys.index('seed')])
            nvars_seedless = int(nvars_total / num_seeds)
        else:
            nvars_seedless = nvars_total
        print(' Variants, counting seeds: '.ljust(40), nvars_total)
        print(' Variants, not counting seeds: '.ljust(40), nvars_seedless)
        print()
        print('=' * self.div_line_width)

    def _default_shorthand(self, key):
        r"""Default shorthand.
        Create a default shorthand for the key, built from the first
        three letters of each colon-separated part.
        But if the first three letters contains something which isn't
        alphanumeric, shear that off.

        Example:
            >>> _default_shorthand('env_name:SafetyPointGoal1-v0')
            'env'

        Args:
            key (string): Name of parameter.
        """

        valid_chars = f'{string.ascii_letters}{string.digits}'

        def shear(value):
            return ''.join(z for z in value[:3] if z in valid_chars)

        return '-'.join([shear(x) for x in key.split(':')])

    def add(self, key, vals, shorthand=None, in_name=False):
        r"""Add a parameter (key) to the grid config, with potential values (vals).

        By default, if a shorthand isn't given, one is automatically generated
        from the key using the first three letters of each colon-separated
        term.

        .. hint::

            This function is called in ``omnisafe/examples/benchmarks/run_experiment_grid.py``.

        Example:
            >>> add('env_id', ['SafetyPointGoal1-v0', 'MountainCar-v0', 'Acrobot-v1'])
            >>> add('algo', ['SAC', 'DDPG', 'TD3'])
            >>> add('seed', [0, 1, 2, 3, 4, 5, 6, 7, 8, 9])

        Args:
            key (string): Name of parameter.

            vals (value or list of values): Allowed values of parameter.

            shorthand (string): Optional, shortened name of parameter. For
                example, maybe the parameter ``steps_per_epoch`` is shortened
                to ``steps``.

            in_name (bool): When constructing variant names, force the
                inclusion of this parameter into the name.
        """
        assert isinstance(key, str), 'Key must be a string.'
        assert shorthand is None or isinstance(shorthand, str), 'Shorthand must be a string.'
        if not isinstance(vals, list):
            vals = [vals]
        if self.default_shorthand and shorthand is None:
            shorthand = self._default_shorthand(key)
        self.keys.append(key)
        self.vals.append(vals)
        self.shs.append(shorthand)
        self.in_names.append(in_name)

    def variant_name(self, variant):
        r"""Given a variant (dict of valid param/value pairs), make an exp_name.

        A variant's name is constructed as the grid name (if you've given it
        one), plus param names (or shorthands if available) and values
        separated by underscores.

        ..warning::
            if ``seed`` is a parameter, it is not included in the name.

        Example:
            >>> variant_name({'env_id': 'SafetyPointGoal1-v0', 'algo': 'SAC', 'seed': 0})
            exp_name = 'SafetyPointGoal1-v0_SAC_0'

        Args:
            variant (dict): Variant dictionary.
        """

        def get_val(value, key):
            # utility method for getting the correct value out of a variant
            # given as a nested dict. Assumes that a parameter name, k,
            # describes a path into the nested dict, such that k='a:b:c'
            # corresponds to value=variant['a']['b']['c']. Uses recursion
            # to get this
            print('value', value, 'key', key)
            if key in value:
                return value[key]

            splits = key.split(':')
            k_0, k_1 = splits[0], ':'.join(splits[1:])
            return get_val(value[k_0], k_1)

        # start the name off with the name of the variant generator.
        var_name = self.name

        # build the rest of the name by looping through all parameters,
        # and deciding which ones need to go in there.
        for key, value, shorthand, inn in zip(self.keys, self.vals, self.shs, self.in_names):
            # Include a parameter in a name if either 1) it can take multiple
            # values, or 2) the user specified that it must appear in the name.
            # Except, however, when the parameter is 'seed'. Seed is handled
            # differently so that runs of the same experiment, with different
            # seeds, will be grouped by experiment name.
            if (len(value) > 1 or inn) and key != 'seed':
                # use the shorthand if available, otherwise the full name.
                param_name = shorthand if shorthand is not None else key
                param_name = valid_str(param_name)
                # Get variant value for parameter k
                variant_val = get_val(variant, key)

                # append to name
                if all_bools(value):
                    # if this is a param which only takes boolean values,
                    # only include in the name if it's True for this variant.
                    var_name += ('_' + param_name) if variant_val else ''
                else:
                    var_name += '_' + param_name + valid_str(variant_val)

        return var_name.lstrip('_')

    def update_dict(self, total_dict, item_dict):
        """Updater of multi-level dictionary.

        This function is used to update the total dictionary with the item
        dictionary.

        Args:
            total_dict (dict): Total dictionary.
            item_dict (dict): Item dictionary.
        """
<<<<<<< HEAD
        for idd in item_dic:
            total_value = total_dic.get(idd)
            item_value = item_dic.get(idd)
=======
        for idd in item_dict:
            total_value = total_dict.get(idd)
            item_value = item_dict.get(idd)
>>>>>>> 7f906f0d

            if total_value is None:
                total_dict.update({idd: item_value})
            elif isinstance(item_value, dict):
                self.update_dict(total_value, item_value)
                total_dict.update({idd: total_value})
            else:
                total_value = item_value
                total_dict.update({idd: total_value})

    def _variants(self, keys, vals):
        """Recursively builds list of valid variants.

        Args:
            keys (list): List of keys.
            vals (list): List of values.
        """
        if len(keys) == 1:
            pre_variants: list[dict] = [{}]
        else:
            pre_variants = self._variants(keys[1:], vals[1:])

        variants = []
        for val in vals[0]:
            for pre_v in pre_variants:
                current_variants = deepcopy(pre_v)
                v_temp = {}
                key_list = keys[0].split(':')
                v_temp[key_list[-1]] = val
                for key in reversed(key_list[:-1]):
                    v_temp = {key: v_temp}
                self.update_dict(current_variants, v_temp)
                variants.append(current_variants)

        return variants

    def variants(self):
        r"""Makes a list of dict, where each dict is a valid config in the grid.

        There is special handling for variant parameters whose names take
        the form ``'full:param:name'``.

        The colons are taken to indicate that these parameters should
        have a nested dict structure. eg, if there are two params,

        .. hint::

            ====================  ===
            Key                   Val
            ====================  ===
            ``'base:param:a'``    1
            ``'base:param:b'``    2
            ``'base:param:c'``    3
            ``'special:d'``       4
            ``'special:e'``       5
            ====================  ===

        the variant dict will have the structure

        .. parsed-literal::

            {
                'base': {
                    'param': {
                        'a': 1,
                        'b': 2,
                        'c': 3
                    }
                },
                'special': {
                    'd': 4,
                    'e': 5
                }
            }
        """
        flat_variants = self._variants(self.keys, self.vals)

        def unflatten_var(var):
            """Build the full nested dict version of var, based on key names."""
            new_var: dict = {}
            unflatten_set = set()

            for key, value in var.items():
                if ':' in key:
                    splits = key.split(':')
                    k_0 = splits[0]
                    assert k_0 not in new_var or isinstance(
                        new_var[k_0],
                        dict,
                    ), "You can't assign multiple values to the same key."

                    if k_0 not in new_var:
                        new_var[k_0] = {}

                    sub_k = ':'.join(splits[1:])
                    new_var[k_0][sub_k] = value
                    unflatten_set.add(k_0)
                else:
                    assert key not in new_var, "You can't assign multiple values to the same key."
                    new_var[key] = value

            # make sure to fill out the nested dict.
            for key in unflatten_set:
                new_var[key] = unflatten_var(new_var[key])

            return new_var

        return [unflatten_var(var) for var in flat_variants]

    # pylint: disable-next=too-many-locals
    def run(self, thunk, num_pool=1, parent_dir=None, is_test=False, gpu_id=None):
        r"""Run each variant in the grid with function 'thunk'.

        Note: 'thunk' must be either a callable function, or a string. If it is
        a string, it must be the name of a parameter whose values are all
        callable functions.

        Uses ``call_experiment`` to actually launch each experiment, and gives
        each variant a name using ``self.variant_name()``.

        Maintenance note: the args for ExperimentGrid.run should track closely
        to the args for call_experiment. However, ``seed`` is omitted because
        we presume the user may add it as a parameter in the grid.
        """
        if parent_dir is None:
            self.log_dir = os.path.join('./', 'exp-x', self.name)
        else:
            self.log_dir = os.path.join(parent_dir, self.name)
        assert_with_exit(
            not os.path.exists(self.log_dir),
            (
                f'log_dir {self.log_dir} already exists!'
                'please make sure that you are not overwriting an existing experiment,'
                'it is important for analyzing the results of the experiment.'
            ),
        )
        self.save_grid_config()
        # print info about self.
        self.print()

        # make the list of all variants.
        variants = self.variants()

        # print variant names for the user.
        var_names = {self.variant_name(var) for var in variants}
        var_names = sorted(var_names)
        line = '=' * self.div_line_width

        self._console.print('\nPreparing to run the following experiments...', style='bold green')
        joined_var_names = '\n'.join(var_names)
        announcement = f'\n{joined_var_names}\n\n{line}'
        print(announcement)

        if self.wait_defore_launch > 0:
            self._console.print(
                dedent(
                    """
                    Launch delayed to give you a few seconds to review your experiments.

                    To customize or disable this behavior, change WAIT_BEFORE_LAUNCH in
                    spinup/user_config.py.

                    """,
                ),
                style='cyan, bold',
                end='',
            )
            print(line)
            wait, steps = self.wait_defore_launch, 100
            prog_bar = trange(
                steps,
                desc='Launching in...',
                leave=False,
                ncols=self.div_line_width,
                mininterval=0.25,
                bar_format='{desc}: {bar}| {remaining} {elapsed}',
            )
            for _ in prog_bar:
                time.sleep(wait / steps)

        pool = Pool(max_workers=num_pool)
        # run the variants.
        results = []
        exp_names = []

        for idx, var in enumerate(variants):
            self.check_variant_vaild(var)
            print('current_config', var)
            clean_var = deepcopy(var)
            clean_var.pop('seed', None)
            if gpu_id is not None:
                device_id = gpu_id[idx % len(gpu_id)]
                device = f'cuda:{device_id}'
                self.update_dict(var, {'train_cfgs': {'device': device}})
            exp_name = recursive_dict2json(clean_var)
            hashed_exp_name = var['env_id'][:30] + '---' + hash_string(exp_name)
            exp_names.append(':'.join((hashed_exp_name[:5], exp_name)))
            exp_log_dir = os.path.join(self.log_dir, hashed_exp_name, '')
            var['logger_cfgs'].update({'log_dir': exp_log_dir})
            self.save_same_exps_config(exp_log_dir, var)
            results.append(pool.submit(thunk, idx, var['algo'], var['env_id'], var))
        pool.shutdown()

        if not is_test:
            self.save_results(exp_names, variants, results)
        self._init_statistical_tools()

    def save_results(self, exp_names, variants, results):
        """Save results to a file."""
        path = os.path.join(self.log_dir, 'exp-x-results.txt')
        str_len = max(len(exp_name) for exp_name in exp_names)
        exp_names = [exp_name.ljust(str_len) for exp_name in exp_names]
        with open(path, 'a+', encoding='utf-8') as f:
            for idx, _ in enumerate(variants):
                f.write(exp_names[idx] + ': ')
                reward, cost, ep_len = results[idx].result()
                f.write('reward:' + str(round(reward, 2)) + ',')
                f.write('cost:' + str(round(cost, 2)) + ',')
                f.write('ep_len:' + str(ep_len))
                f.write('\n')

    def save_same_exps_config(self, exps_log_dir, variant):
        """Save experiment grid configurations as json."""
        os.makedirs(exps_log_dir, exist_ok=True)
        path = os.path.join(exps_log_dir, 'exps_config.json')
        json_config = json.dumps(variant, indent=4)
        with open(path, encoding='utf-8', mode='a+') as f:
            f.write('\n' + json_config)

    def save_grid_config(self):
        """Save experiment grid configurations as json."""
        os.makedirs(self.log_dir, exist_ok=True)
        path = os.path.join(self.log_dir, 'grid_config.json')
        self._console.print(
            'Save with config of experiment grid in grid_config.json',
            style='yellow bold',
        )
        json_config = json.dumps(dict(zip(self.keys, self.vals)), indent=4)
        with open(path, encoding='utf-8', mode='w') as f:
            f.write(json_config)

    def check_variant_vaild(self, variant):
        """Check if the variant is valid."""
        path = os.path.dirname(os.path.abspath(__file__))
        algo_type = ALGORITHM2TYPE.get(variant['algo'], '')
        cfg_path = os.path.join(path, '..', 'configs', algo_type, f"{variant['algo']}.yaml")
        default_config = load_yaml(cfg_path)['defaults']
        recursive_check_config(variant, default_config, exclude_keys=('algo', 'env_id'))

    def _init_statistical_tools(self):
        """Initialize statistical tools."""
        self._statistical_tools = StatisticsTools()
        self._evaluator = Evaluator()

    def analyze(
        self,
        parameter: str,
        values: list = None,
        compare_num: int = None,
        cost_limit: float = None,
    ):
        """Analyze the experiment results.

        Args:
            parameter (str): name of parameter to analyze.
            values (list): specific values of attribute,
                if it is specified, will only compare values in it.
            compare_num (int): number of values to compare,
                if it is specified, will combine any potential combination to compare.
            cost_limit (float): value for one line showed on graph to indicate cost.

        .. Note::
            `values` and `compare_num` cannot be set at the same time.
        """
        assert self._statistical_tools is not None, 'Please run run() first!'
        self._statistical_tools.load_source(self.log_dir)
        self._statistical_tools.draw_graph(parameter, values, compare_num, cost_limit)

    def evaluate(self, num_episodes: int = 10, cost_criteria: float = 1.0):
        """Agent Evaluation.

        Args:
            num_episodes (int): number of episodes to evaluate.
            cost_criteria (float): cost criteria for evaluation.
        """
        assert self._evaluator is not None, 'Please run run() first!'
        # pylint: disable-next=too-many-nested-blocks
        for set_of_params in os.scandir(self.log_dir):
            if set_of_params.is_dir():
                for single_exp in os.scandir(set_of_params):
                    if single_exp.is_dir():
                        for single_seed in os.scandir(single_exp):
                            for model in os.scandir(os.path.join(single_seed, 'torch_save')):
                                if model.is_file() and model.name.split('.')[-1] == 'pt':
                                    self._evaluator.load_saved(
                                        save_dir=single_seed,
                                        model_name=model.name,
                                    )
                                    self._evaluator.evaluate(
                                        num_episodes=num_episodes,
                                        cost_criteria=cost_criteria,
                                    )

    # pylint: disable-next=too-many-arguments
    def render(
        self,
        num_episodes: int = 10,
        render_mode: str = 'rgb_array',
        camera_name: str = 'track',
        width: int = 256,
        height: int = 256,
    ):
        """Evaluate and render some episodes.

        Args:
            num_episodes (int): number of episodes to render.
            render_mode (str): render mode, can be 'rgb_array', 'depth_array' or 'human'.
            camera_name (str): camera name, specify the camera which you use to capture
                images.
            width (int): width of the rendered image.
            height (int): height of the rendered image.
        """
        assert self._evaluator is not None, 'Please run run() first!'
        # pylint: disable-next=too-many-nested-blocks
        for set_of_params in os.scandir(self.log_dir):
            if set_of_params.is_dir():
                for single_exp in os.scandir(set_of_params):
                    if single_exp.is_dir():
                        for single_seed in os.scandir(single_exp):
                            for model in os.scandir(os.path.join(single_seed, 'torch_save')):
                                if model.is_file() and model.name.split('.')[-1] == 'pt':
                                    self._evaluator.load_saved(
                                        save_dir=single_seed,
                                        model_name=model.name,
                                        render_mode=render_mode,
                                        camera_name=camera_name,
                                        width=width,
                                        height=height,
                                    )
                                    self._evaluator.render(num_episodes=num_episodes)<|MERGE_RESOLUTION|>--- conflicted
+++ resolved
@@ -260,15 +260,9 @@
             total_dict (dict): Total dictionary.
             item_dict (dict): Item dictionary.
         """
-<<<<<<< HEAD
-        for idd in item_dic:
-            total_value = total_dic.get(idd)
-            item_value = item_dic.get(idd)
-=======
         for idd in item_dict:
             total_value = total_dict.get(idd)
             item_value = item_dict.get(idd)
->>>>>>> 7f906f0d
 
             if total_value is None:
                 total_dict.update({idd: item_value})
