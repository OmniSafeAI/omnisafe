--- conflicted
+++ resolved
@@ -250,11 +250,7 @@
 
         return var_name.lstrip('_')
 
-<<<<<<< HEAD
-    def update_dict(self, total_dic, item_dic):
-=======
     def update_dict(self, total_dict, item_dict):
->>>>>>> d863f7f1
         """Updater of multi-level dictionary.
 
         This function is used to update the total dictionary with the item
@@ -272,11 +268,7 @@
                 total_dict.update({idd: item_value})
             elif isinstance(item_value, dict):
                 self.update_dict(total_value, item_value)
-<<<<<<< HEAD
-                total_dic.update({idd: total_value})
-=======
                 total_dict.update({idd: total_value})
->>>>>>> d863f7f1
             else:
                 total_value = item_value
                 total_dict.update({idd: total_value})
