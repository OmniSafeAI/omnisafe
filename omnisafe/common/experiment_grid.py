# Copyright 2023 OmniSafe Team. All Rights Reserved.
#
# Licensed under the Apache License, Version 2.0 (the "License");
# you may not use this file except in compliance with the License.
# You may obtain a copy of the License at
#
#     http://www.apache.org/licenses/LICENSE-2.0
#
# Unless required by applicable law or agreed to in writing, software
# distributed under the License is distributed on an "AS IS" BASIS,
# WITHOUT WARRANTIES OR CONDITIONS OF ANY KIND, either express or implied.
# See the License for the specific language governing permissions and
# limitations under the License.
# ==============================================================================
"""Implementation of the Experiment Grid."""

from __future__ import annotations

import json
import os
import string
import time
from concurrent.futures import ProcessPoolExecutor as Pool
from copy import deepcopy
from textwrap import dedent
from typing import Any

import numpy as np
from rich.console import Console
from tqdm import trange

from omnisafe.algorithms import ALGORITHM2TYPE
from omnisafe.utils.exp_grid_tools import all_bools, valid_str
from omnisafe.utils.tools import (
    assert_with_exit,
    hash_string,
    load_yaml,
    recursive_check_config,
    recursive_dict2json,
)


# pylint: disable-next=too-many-instance-attributes
class ExperimentGrid:
    """Tool for running many experiments given hyper-parameters ranges."""

    def __init__(self, exp_name='') -> None:
        """Initialize the ExperimentGrid.

        Args:
            exp_name (str): Name of the experiment grid.
        """
<<<<<<< HEAD
        self.keys: List[str] = []
        self.vals: List[Any] = []
        self.shs: List[str] = []
        self.in_names: List[str] = []
=======
        self.keys: list[str] = []
        self.vals: list[Any] = []
        self.shs: list[str] = []
        self.in_names: list[str] = []
>>>>>>> 989e11e4
        self.div_line_width = 80
        assert isinstance(exp_name, str), 'Name has to be a string.'
        self.name = exp_name
        self._console = Console()
        self.log_dir: str

        # Whether GridSearch provides automatically-generated default shorthands
        self.default_shorthand = True

        # Tells the GridSearch how many seconds to pause for before launching experiments
        self.wait_defore_launch = 0

        # Whether to automatically insert a date and time stamp into the names of save directories
        self.foce_datastamp = False

    def print(self) -> None:
        """Print a helpful report about the experiment grid.

        This function prints a helpful report about the experiment grid, including
        the name of the experiment grid, the parameters being varied, and the
        possible values for each parameter.

        In Command Line:

        .. code-block:: bash

            ===================== ExperimentGrid [test] runs over parameters: =====================
            env_name                                [env]
            ['SafetyPointGoal1-v0', 'MountainCar-v0', 'Acrobot-v1']
            algo                               [algo]
            ['SAC', 'DDPG', 'TD3']
            seed                                    [seed]
            [0, 1, 2, 3, 4, 5, 6, 7, 8, 9]
        """
        print('=' * self.div_line_width)

        # Prepare announcement at top of printing. If the ExperimentGrid has a
        # short name, write this as one line. If the name is long, break the
        # announcement over two lines.
        base_msg = 'ExperimentGrid %s runs over parameters:\n'
        name_insert = '[' + self.name + ']'
        if len(base_msg % name_insert) <= 80:
            msg = base_msg % name_insert
        else:
            msg = base_msg % (name_insert + '\n')
        self._console.print(msg, style='green bold')

        # List off parameters, shorthands, and possible values.
        for key, value, shorthand in zip(self.keys, self.vals, self.shs):
            self._console.print('', key.ljust(40), style='cyan bold', end='')
            print('[' + shorthand + ']' if shorthand is not None else '', '\n')
            for _, val in enumerate(value):
                print('\t' + json.dumps(val, indent=4, sort_keys=True))
            print()

        # Count up the number of variants. The number counting seeds
        # is the total number of experiments that will run; the number not
        # counting seeds is the total number of otherwise-unique configs
        # being investigated.
        nvars_total = int(np.prod([len(v) for v in self.vals]))
        if 'seed' in self.keys:
            num_seeds = len(self.vals[self.keys.index('seed')])
            nvars_seedless = int(nvars_total / num_seeds)
        else:
            nvars_seedless = nvars_total
        print(' Variants, counting seeds: '.ljust(40), nvars_total)
        print(' Variants, not counting seeds: '.ljust(40), nvars_seedless)
        print()
        print('=' * self.div_line_width)

    def _default_shorthand(self, key):
        r"""Default shorthand.
        Create a default shorthand for the key, built from the first
        three letters of each colon-separated part.
        But if the first three letters contains something which isn't
        alphanumeric, shear that off.

        Example:
            >>> _default_shorthand('env_name:SafetyPointGoal1-v0')
            'env'

        Args:
            key (string): Name of parameter.
        """

        valid_chars = f'{string.ascii_letters}{string.digits}'

        def shear(value):
            return ''.join(z for z in value[:3] if z in valid_chars)

        return '-'.join([shear(x) for x in key.split(':')])

    def add(self, key, vals, shorthand=None, in_name=False):
        r"""Add a parameter (key) to the grid config, with potential values (vals).

        By default, if a shorthand isn't given, one is automatically generated
        from the key using the first three letters of each colon-separated
        term.

        .. hint::

            This function is called in ``omnisafe/examples/benchmarks/run_experiment_grid.py``.

        Example:
            >>> add('env_id', ['SafetyPointGoal1-v0', 'MountainCar-v0', 'Acrobot-v1'])
            >>> add('algo', ['SAC', 'DDPG', 'TD3'])
            >>> add('seed', [0, 1, 2, 3, 4, 5, 6, 7, 8, 9])

        Args:
            key (string): Name of parameter.

            vals (value or list of values): Allowed values of parameter.

            shorthand (string): Optional, shortened name of parameter. For
                example, maybe the parameter ``steps_per_epoch`` is shortened
                to ``steps``.

            in_name (bool): When constructing variant names, force the
                inclusion of this parameter into the name.
        """
        assert isinstance(key, str), 'Key must be a string.'
        assert shorthand is None or isinstance(shorthand, str), 'Shorthand must be a string.'
        if not isinstance(vals, list):
            vals = [vals]
        if self.default_shorthand and shorthand is None:
            shorthand = self._default_shorthand(key)
        self.keys.append(key)
        self.vals.append(vals)
        self.shs.append(shorthand)
        self.in_names.append(in_name)

    def variant_name(self, variant):
        r"""Given a variant (dict of valid param/value pairs), make an exp_name.

        A variant's name is constructed as the grid name (if you've given it
        one), plus param names (or shorthands if available) and values
        separated by underscores.

        ..warning::
            if ``seed`` is a parameter, it is not included in the name.

        Example:
            >>> variant_name({'env_id': 'SafetyPointGoal1-v0', 'algo': 'SAC', 'seed': 0})
            exp_name = 'SafetyPointGoal1-v0_SAC_0'

        Args:
            variant (dict): Variant dictionary.
        """

        def get_val(value, key):
            # utility method for getting the correct value out of a variant
            # given as a nested dict. Assumes that a parameter name, k,
            # describes a path into the nested dict, such that k='a:b:c'
            # corresponds to value=variant['a']['b']['c']. Uses recursion
            # to get this
            print('value', value, 'key', key)
            if key in value:
                return value[key]

            splits = key.split(':')
            k_0, k_1 = splits[0], ':'.join(splits[1:])
            return get_val(value[k_0], k_1)

        # start the name off with the name of the variant generator.
        var_name = self.name

        # build the rest of the name by looping through all parameters,
        # and deciding which ones need to go in there.
        for key, value, shorthand, inn in zip(self.keys, self.vals, self.shs, self.in_names):
            # Include a parameter in a name if either 1) it can take multiple
            # values, or 2) the user specified that it must appear in the name.
            # Except, however, when the parameter is 'seed'. Seed is handled
            # differently so that runs of the same experiment, with different
            # seeds, will be grouped by experiment name.
            if (len(value) > 1 or inn) and key != 'seed':
                # use the shorthand if available, otherwise the full name.
                param_name = shorthand if shorthand is not None else key
                param_name = valid_str(param_name)
                # Get variant value for parameter k
                variant_val = get_val(variant, key)

                # append to name
                if all_bools(value):
                    # if this is a param which only takes boolean values,
                    # only include in the name if it's True for this variant.
                    var_name += ('_' + param_name) if variant_val else ''
                else:
                    var_name += '_' + param_name + valid_str(variant_val)

        return var_name.lstrip('_')

    def update_dic(self, total_dic, item_dic):
        """Updater of multi-level dictionary.

        This function is used to update the total dictionary with the item
        dictionary.

        Args:
            total_dic (dict): Total dictionary.
            item_dic (dict): Item dictionary.
        """
<<<<<<< HEAD
        for idd in item_dic.keys():
=======
        for idd in item_dic:
>>>>>>> 989e11e4
            total_value = total_dic.get(idd)
            item_value = item_dic.get(idd)

            if total_value is None:
                total_dic.update({idd: item_value})
            elif isinstance(item_value, dict):
                self.update_dic(total_value, item_value)
                total_dic.update({idd: total_value})
            else:
                total_value = item_value
                total_dic.update({idd: total_value})

    def _variants(self, keys, vals):
        """Recursively builds list of valid variants.

        Args:
            keys (list): List of keys.
            vals (list): List of values.
        """
        if len(keys) == 1:
            pre_variants: list[dict] = [{}]
        else:
            pre_variants = self._variants(keys[1:], vals[1:])

        variants = []
        for val in vals[0]:
            for pre_v in pre_variants:
                current_variants = deepcopy(pre_v)
                v_temp = {}
                key_list = keys[0].split(':')
                v_temp[key_list[-1]] = val
                for key in reversed(key_list[:-1]):
                    v_temp = {key: v_temp}
                self.update_dic(current_variants, v_temp)
                variants.append(current_variants)

        return variants

    def variants(self):
        r"""Makes a list of dict, where each dict is a valid config in the grid.

        There is special handling for variant parameters whose names take
        the form ``'full:param:name'``.

        The colons are taken to indicate that these parameters should
        have a nested dict structure. eg, if there are two params,

        .. hint::

            ====================  ===
            Key                   Val
            ====================  ===
            ``'base:param:a'``    1
            ``'base:param:b'``    2
            ``'base:param:c'``    3
            ``'special:d'``       4
            ``'special:e'``       5
            ====================  ===

        the variant dict will have the structure

        .. parsed-literal::

            {
                'base': {
                    'param': {
                        'a': 1,
                        'b': 2,
                        'c': 3
                    }
                },
                'special': {
                    'd': 4,
                    'e': 5
                }
            }
        """
        flat_variants = self._variants(self.keys, self.vals)

        def unflatten_var(var):
            """Build the full nested dict version of var, based on key names."""
            new_var: dict = {}
            unflatten_set = set()

            for key, value in var.items():
                if ':' in key:
                    splits = key.split(':')
                    k_0 = splits[0]
                    assert k_0 not in new_var or isinstance(
                        new_var[k_0],
                        dict,
                    ), "You can't assign multiple values to the same key."

                    if k_0 not in new_var:
                        new_var[k_0] = {}

                    sub_k = ':'.join(splits[1:])
                    new_var[k_0][sub_k] = value
                    unflatten_set.add(k_0)
                else:
                    assert key not in new_var, "You can't assign multiple values to the same key."
                    new_var[key] = value

            # make sure to fill out the nested dict.
            for key in unflatten_set:
                new_var[key] = unflatten_var(new_var[key])

            return new_var

        return [unflatten_var(var) for var in flat_variants]

    # pylint: disable-next=too-many-locals
    def run(self, thunk, num_pool=1, parent_dir=None, is_test=False, gpu_id=None):
        r"""Run each variant in the grid with function 'thunk'.

        Note: 'thunk' must be either a callable function, or a string. If it is
        a string, it must be the name of a parameter whose values are all
        callable functions.

        Uses ``call_experiment`` to actually launch each experiment, and gives
        each variant a name using ``self.variant_name()``.

        Maintenance note: the args for ExperimentGrid.run should track closely
        to the args for call_experiment. However, ``seed`` is omitted because
        we presume the user may add it as a parameter in the grid.
        """
        if parent_dir is None:
            self.log_dir = os.path.join('./', 'exp-x', self.name)
        else:
            self.log_dir = os.path.join(parent_dir, self.name)
        assert_with_exit(
            not os.path.exists(self.log_dir),
            (
                f'log_dir {self.log_dir} already exists!'
                'please make sure that you are not overwriting an existing experiment,'
                'it is important for analyzing the results of the experiment.'
            ),
        )
        self.save_grid_config()
        # print info about self.
        self.print()

        # make the list of all variants.
        variants = self.variants()

        # print variant names for the user.
        var_names = {self.variant_name(var) for var in variants}
        var_names = sorted(var_names)
        line = '=' * self.div_line_width

        self._console.print('\nPreparing to run the following experiments...', style='bold green')
        joined_var_names = '\n'.join(var_names)
        announcement = f'\n{joined_var_names}\n\n{line}'
        print(announcement)

        if self.wait_defore_launch > 0:
            self._console.print(
                dedent(
                    """
                    Launch delayed to give you a few seconds to review your experiments.

                    To customize or disable this behavior, change WAIT_BEFORE_LAUNCH in
                    spinup/user_config.py.

                    """,
                ),
                style='cyan, bold',
                end='',
            )
            print(line)
            wait, steps = self.wait_defore_launch, 100
            prog_bar = trange(
                steps,
                desc='Launching in...',
                leave=False,
                ncols=self.div_line_width,
                mininterval=0.25,
                bar_format='{desc}: {bar}| {remaining} {elapsed}',
            )
            for _ in prog_bar:
                time.sleep(wait / steps)

        pool = Pool(max_workers=num_pool)
        # run the variants.
        results = []
        exp_names = []

        for idx, var in enumerate(variants):
            self.check_variant_vaild(var)
            print('current_config', var)
            if gpu_id is not None:
                device_id = gpu_id[idx % len(gpu_id)]
                device = f'cuda:{device_id}'
                var['train_cfgs'] = {'device': device}
            no_seed_var = deepcopy(var)
            no_seed_var.pop('seed', None)
            exp_name = recursive_dict2json(no_seed_var)
            hashed_exp_name = var['env_id'][:30] + '---' + hash_string(exp_name)
            exp_names.append(':'.join((hashed_exp_name[:5], exp_name)))
            exp_log_dir = os.path.join(self.log_dir, hashed_exp_name, '')
            var['logger_cfgs'] = {'log_dir': exp_log_dir}
            self.save_same_exps_config(exp_log_dir, var)
            results.append(pool.submit(thunk, idx, var['algo'], var['env_id'], var))
        pool.shutdown()

        if not is_test:
            self.save_results(exp_names, variants, results)

    def save_results(self, exp_names, variants, results):
        """Save results to a file."""
        path = os.path.join(self.log_dir, 'exp-x-results.txt')
        str_len = max(len(exp_name) for exp_name in exp_names)
        exp_names = [exp_name.ljust(str_len) for exp_name in exp_names]
        with open(path, 'a+', encoding='utf-8') as f:
            for idx, _ in enumerate(variants):
                f.write(exp_names[idx] + ': ')
                reward, cost, ep_len = results[idx].result()
                f.write('reward:' + str(round(reward, 2)) + ',')
                f.write('cost:' + str(round(cost, 2)) + ',')
                f.write('ep_len:' + str(ep_len))
                f.write('\n')

    def save_same_exps_config(self, exps_log_dir, variant):
        """Save experiment grid configurations as json."""
        os.makedirs(exps_log_dir, exist_ok=True)
        path = os.path.join(exps_log_dir, 'exps_config.json')
        json_config = json.dumps(variant, indent=4)
        with open(path, encoding='utf-8', mode='a+') as f:
            f.write('\n' + json_config)

    def save_grid_config(self):
        """Save experiment grid configurations as json."""
        os.makedirs(self.log_dir, exist_ok=True)
        path = os.path.join(self.log_dir, 'grid_config.json')
        self._console.print(
            'Save with config of experiment grid in grid_config.json',
            style='yellow bold',
        )
        json_config = json.dumps(dict(zip(self.keys, self.vals)), indent=4)
        with open(path, encoding='utf-8', mode='w') as f:
            f.write(json_config)

    def check_variant_vaild(self, variant):
        """Check if the variant is valid."""
        path = os.path.dirname(os.path.abspath(__file__))
        algo_type = ALGORITHM2TYPE.get(variant['algo'], '')
        cfg_path = os.path.join(path, '..', 'configs', algo_type, f"{variant['algo']}.yaml")
        default_config = load_yaml(cfg_path)['defaults']
        recursive_check_config(variant, default_config, exclude_keys=('algo', 'env_id'))<|MERGE_RESOLUTION|>--- conflicted
+++ resolved
@@ -50,17 +50,10 @@
         Args:
             exp_name (str): Name of the experiment grid.
         """
-<<<<<<< HEAD
-        self.keys: List[str] = []
-        self.vals: List[Any] = []
-        self.shs: List[str] = []
-        self.in_names: List[str] = []
-=======
         self.keys: list[str] = []
         self.vals: list[Any] = []
         self.shs: list[str] = []
         self.in_names: list[str] = []
->>>>>>> 989e11e4
         self.div_line_width = 80
         assert isinstance(exp_name, str), 'Name has to be a string.'
         self.name = exp_name
@@ -262,11 +255,7 @@
             total_dic (dict): Total dictionary.
             item_dic (dict): Item dictionary.
         """
-<<<<<<< HEAD
-        for idd in item_dic.keys():
-=======
         for idd in item_dic:
->>>>>>> 989e11e4
             total_value = total_dic.get(idd)
             item_value = item_dic.get(idd)
 
