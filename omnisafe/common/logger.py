--- conflicted
+++ resolved
@@ -294,11 +294,7 @@
             max_key_len = max(15, *key_lens)
             for key, val in self._current_row.items():
                 if self._headers_minmax[key]:
-<<<<<<< HEAD
-                    table.add_row(f'{key}/Mean', str(val)[:max_key_len])
-=======
                     table.add_row(f'{key}/Mean'[:max_key_len], str(val)[:max_key_len])
->>>>>>> 4dd62091
                 else:
                     table.add_row(key[:max_key_len], str(val)[:max_key_len])
 
