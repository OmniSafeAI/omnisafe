# Copyright 2022-2023 OmniSafe Team. All Rights Reserved.
#
# Licensed under the Apache License, Version 2.0 (the "License");
# you may not use this file except in compliance with the License.
# You may obtain a copy of the License at
#
#     http://www.apache.org/licenses/LICENSE-2.0
#
# Unless required by applicable law or agreed to in writing, software
# distributed under the License is distributed on an "AS IS" BASIS,
# WITHOUT WARRANTIES OR CONDITIONS OF ANY KIND, either express or implied.
# See the License for the specific language governing permissions and
# limitations under the License.
# ==============================================================================
"""Abstract base class for buffer."""

from __future__ import annotations

from abc import ABC, abstractmethod

import torch
from gymnasium.spaces import Box

from omnisafe.typing import OmnisafeSpace


class BaseBuffer(ABC):
    """Abstract base class for buffer."""

    def __init__(
        self,
        obs_space: OmnisafeSpace,
        act_space: OmnisafeSpace,
        size: int,
<<<<<<< HEAD
        device: torch.device = torch.device('cpu'),
    ):
=======
        device: torch.device = 'cpu',
    ) -> None:
>>>>>>> 989e11e4
        """Initialize the buffer.

        .. warning::
            The buffer only supports Box spaces.

        In  base buffer, we store the following data:

        .. list-table::

            *   -   Name
                -   Shape
                -   Dtype
                -   Description
            *   -   obs
                -   (size, obs_space.shape)
                -   torch.float32
                -   The observation.
            *   -   act
                -   (size, act_space.shape)
                -   torch.float32
                -   The action.
            *   -   reward
                -   (size, )
                -   torch.float32
                -   Single step reward.
            *   -   cost
                -   (size, )
                -   torch.float32
                -   Single step cost.
            *   -   done
                -   (size, )
                -   torch.float32
                -   Whether the episode is done.

        Args:
            obs_space (OmnisafeSpace): The observation space.
            act_space (OmnisafeSpace): The action space.
            size (int): The size of the buffer.
            device (torch.device): The device of the buffer.
        """
<<<<<<< HEAD
=======
        device = torch.device(device)
>>>>>>> 989e11e4
        if isinstance(obs_space, Box):
            obs_buf = torch.zeros((size, *obs_space.shape), dtype=torch.float32, device=device)
        else:
            raise NotImplementedError
        if isinstance(act_space, Box):
            act_buf = torch.zeros((size, *act_space.shape), dtype=torch.float32, device=device)
        else:
            raise NotImplementedError

        self.data: dict[str, torch.Tensor] = {
            'obs': obs_buf,
            'act': act_buf,
            'reward': torch.zeros(size, dtype=torch.float32, device=device),
            'cost': torch.zeros(size, dtype=torch.float32, device=device),
            'done': torch.zeros(size, dtype=torch.float32, device=device),
        }
        self._size = size
        self._device = device

    @property
    def device(self) -> torch.device:
        """Return the device of the buffer."""
        return self._device

    @property
    def size(self) -> int:
        """Return the size of the buffer."""
        return self._size

    def __len__(self) -> int:
        """Return the length of the buffer."""
        return self._size

    def add_field(self, name: str, shape: tuple, dtype: torch.dtype):
        """Add a field to the buffer.

        Example:
            >>> buffer = BaseBuffer(...)
            >>> buffer.add_field('new_field', (2, 3), torch.float32)
            >>> buffer.data['new_field'].shape
            >>> (buffer.size, 2, 3)

        Args:
            name (str): The name of the field.
            shape (tuple): The shape of the field.
            dtype (torch.dtype): The dtype of the field.
        """
        self.data[name] = torch.zeros((self._size, *shape), dtype=dtype, device=self._device)

    @abstractmethod
    def store(self, **data: torch.Tensor):
        """Store a transition in the buffer.

        .. warning::
            This is an abstract method.

        Example:
            >>> buffer = BaseBuffer(...)
            >>> buffer.store(obs=obs, act=act, reward=reward, cost=cost, done=done)

        Args:
            data (torch.Tensor): The data to store.
        """<|MERGE_RESOLUTION|>--- conflicted
+++ resolved
@@ -32,13 +32,8 @@
         obs_space: OmnisafeSpace,
         act_space: OmnisafeSpace,
         size: int,
-<<<<<<< HEAD
-        device: torch.device = torch.device('cpu'),
-    ):
-=======
         device: torch.device = 'cpu',
     ) -> None:
->>>>>>> 989e11e4
         """Initialize the buffer.
 
         .. warning::
@@ -79,10 +74,7 @@
             size (int): The size of the buffer.
             device (torch.device): The device of the buffer.
         """
-<<<<<<< HEAD
-=======
         device = torch.device(device)
->>>>>>> 989e11e4
         if isinstance(obs_space, Box):
             obs_buf = torch.zeros((size, *obs_space.shape), dtype=torch.float32, device=device)
         else:
