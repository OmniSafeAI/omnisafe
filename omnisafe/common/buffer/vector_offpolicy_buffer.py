--- conflicted
+++ resolved
@@ -33,13 +33,8 @@
         size: int,
         batch_size: int,
         num_envs: int,
-<<<<<<< HEAD
-        device: torch.device = torch.device('cpu'),
-    ):
-=======
         device: torch.device = 'cpu',
     ) -> None:
->>>>>>> 989e11e4
         """Initialize the off policy buffer.
 
         The vector-off-policy buffer is a vectorized version of the off-policy buffer.
@@ -58,10 +53,7 @@
             device (torch.device, optional): The device of the buffer. Defaults to
                 torch.device('cpu').
         """
-<<<<<<< HEAD
-=======
         device = torch.device(device)
->>>>>>> 989e11e4
         self._num_envs = num_envs
         if isinstance(obs_space, Box):
             obs_buf = torch.zeros(
