--- conflicted
+++ resolved
@@ -39,13 +39,8 @@
         standardized_adv_r: bool,
         standardized_adv_c: bool,
         num_envs: int = 1,
-<<<<<<< HEAD
-        device: torch.device = torch.device('cpu'),
-    ):
-=======
         device: torch.device = 'cpu',
     ) -> None:
->>>>>>> 989e11e4
         """Initialize the vector-on-policy buffer.
 
         The vector-on-policy buffer is used to store the data from vector environments.
