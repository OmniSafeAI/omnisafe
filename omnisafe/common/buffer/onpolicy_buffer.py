--- conflicted
+++ resolved
@@ -43,13 +43,8 @@
         penalty_coefficient: float = 0,
         standardized_adv_r: bool = False,
         standardized_adv_c: bool = False,
-<<<<<<< HEAD
-        device: torch.device = torch.device('cpu'),
-    ):
-=======
         device: torch.device = 'cpu',
     ) -> None:
->>>>>>> 989e11e4
         """Initialize the on-policy buffer.
 
         .. warning::
@@ -109,10 +104,7 @@
             standardized_adv_c (bool, optional): Whether to standardize the advantages of the critic. Defaults to False.
             device (torch.device, optional): The device to store the data. Defaults to torch.device('cpu').
         """
-<<<<<<< HEAD
-=======
         device = torch.device(device)
->>>>>>> 989e11e4
         super().__init__(obs_space, act_space, size, device)
         self._standardized_adv_r = standardized_adv_r
         self._standardized_adv_c = standardized_adv_c
@@ -185,14 +177,11 @@
             last_value_c (torch.Tensor, optional): The value of the last state of the current path.
             Defaults to torch.zeros(1).
         """
-<<<<<<< HEAD
-=======
         if last_value_r is None:
             last_value_r = torch.zeros(1, device=self._device)
         if last_value_c is None:
             last_value_c = torch.zeros(1, device=self._device)
 
->>>>>>> 989e11e4
         path_slice = slice(self.path_start_idx, self.ptr)
         last_value_r = last_value_r.to(self._device)
         last_value_c = last_value_c.to(self._device)
@@ -223,11 +212,7 @@
 
         self.path_start_idx = self.ptr
 
-<<<<<<< HEAD
-    def get(self) -> Dict[str, torch.Tensor]:
-=======
     def get(self) -> dict[str, torch.Tensor]:
->>>>>>> 989e11e4
         """Get the data in the buffer.
 
         .. hint::
