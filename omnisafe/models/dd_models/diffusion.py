--- conflicted
+++ resolved
@@ -23,27 +23,6 @@
 
 
 class GaussianInvDynDiffusion(nn.Module):
-<<<<<<< HEAD
-    def __init__(
-        self,
-        model,
-        horizon,
-        observation_dim,
-        action_dim,
-        n_timesteps=1000,
-        clip_denoised=False,
-        predict_epsilon=True,
-        hidden_dim=256,
-        loss_discount=1.0,
-        returns_condition=False,
-        condition_guidance_w=0.1,
-        train_only_inv=False,
-        history_length=1,
-        multi_step_pred=1,
-        test_constraints=None,
-        test_skills=None,
-    ):
-=======
     """Implementation of GaussianInvDynDiffusion."""
 
     def __init__(
@@ -64,7 +43,6 @@
         multi_step_pred: int = 1,
     ) -> None:
         """Initialize for Class:GaussianInvDynDiffusion."""
->>>>>>> 789d156c
         super().__init__()
         self.horizon = horizon
         self.observation_dim = observation_dim
@@ -112,15 +90,6 @@
         posterior_variance = betas * (1.0 - alphas_cumprod_prev) / (1.0 - alphas_cumprod)
         self.register_buffer('posterior_variance', posterior_variance)
 
-<<<<<<< HEAD
-        ## log calculation clipped because the posterior variance
-        ## is 0 at the beginning of the diffusion chain
-        self.register_buffer(
-            'posterior_log_variance_clipped', torch.log(torch.clamp(posterior_variance, min=1e-20))
-        )
-        self.register_buffer(
-            'posterior_mean_coef1', betas * np.sqrt(alphas_cumprod_prev) / (1.0 - alphas_cumprod)
-=======
         # log calculation clipped because the posterior variance
         # is 0 at the beginning of the diffusion chain
         self.register_buffer(
@@ -130,7 +99,6 @@
         self.register_buffer(
             'posterior_mean_coef1',
             betas * np.sqrt(alphas_cumprod_prev) / (1.0 - alphas_cumprod),
->>>>>>> 789d156c
         )
         self.register_buffer(
             'posterior_mean_coef2',
@@ -141,22 +109,8 @@
         loss_weights = self.get_loss_weights(loss_discount)
         self.loss_fn = Losses['state_l2'](loss_weights)
 
-<<<<<<< HEAD
-    def get_loss_weights(self, discount):
-        '''
-        sets loss coefficients for trajectory
-
-        action_weight   : float
-            coefficient on first action loss
-        discount   : float
-            multiplies t^th timestep of trajectory loss by discount**t
-        weights_dict    : dict
-            { i: c } multiplies dimension i of observation loss by c
-        '''
-=======
     def get_loss_weights(self, discount: float) -> torch.Tensor:
         """Get loss weights for training model."""
->>>>>>> 789d156c
         self.action_weight = 1
         dim_weights = torch.ones(self.observation_dim, dtype=torch.float32)
 
@@ -172,13 +126,6 @@
 
     # ------------------------------------------ sampling ------------------------------------------#
 
-<<<<<<< HEAD
-    def predict_start_from_noise(self, x_t, t, noise):
-        '''
-        if self.predict_epsilon, model output is (scaled) noise;
-        otherwise, model predicts x0 directly
-        '''
-=======
     def predict_start_from_noise(
         self,
         x_t: torch.Tensor,
@@ -186,7 +133,6 @@
         noise: torch.Tensor,
     ) -> torch.Tensor:
         """If self.predict_epsilon, model output is (scaled) noise, otherwise, model predicts x0 directly."""
->>>>>>> 789d156c
         if self.predict_epsilon:
             return (
                 extract(self.sqrt_recip_alphas_cumprod, t, x_t.shape) * x_t
@@ -247,13 +193,9 @@
             assert RuntimeError()
 
         model_mean, posterior_variance, posterior_log_variance = self.q_posterior(
-<<<<<<< HEAD
-            x_start=x_recon, x_t=x, t=t
-=======
             x_start=x_recon,
             x_t=x,
             t=t,
->>>>>>> 789d156c
         )
         return model_mean, posterior_variance, posterior_log_variance
 
@@ -274,11 +216,6 @@
         """
         b, *_, device = *x.shape, x.device
         model_mean, _, model_log_variance = self.p_mean_variance(
-<<<<<<< HEAD
-            x=x, t=t, returns=returns, constraints=constraints, skills=skills
-        )
-        noise = 0.5 * torch.randn_like(x)
-=======
             x=x,
             t=t,
             returns=returns,
@@ -286,7 +223,6 @@
             skills=skills,
         )
         noise = 0.5 * torch.randn_like(x, device=device)
->>>>>>> 789d156c
         # no noise when t == 0
         nonzero_mask = (1 - (t == 0).float()).reshape(b, *((1,) * (len(x.shape) - 1)))
         return model_mean + nonzero_mask * (0.5 * model_log_variance).exp() * noise
@@ -294,16 +230,6 @@
     @torch.no_grad()
     def p_sample_loop(
         self,
-<<<<<<< HEAD
-        shape,
-        history,
-        returns=None,
-        constraints=None,
-        skills=None,
-        verbose=True,
-        return_diffusion=False,
-    ):
-=======
         shape: torch.Tensor,
         history: torch.Tensor,
         returns: torch.Tensor = None,
@@ -317,7 +243,6 @@
         Returns:
             p_sample_loop noise
         """
->>>>>>> 789d156c
         device = self.betas.device
 
         batch_size = shape[0]
@@ -346,13 +271,6 @@
         return x
 
     @torch.no_grad()
-<<<<<<< HEAD
-    def conditional_sample(self, obs_history, returns=None, horizon=None, *args, **kwargs):
-        '''
-        conditions : [ (time, state), ... ]
-        '''
-        device = self.betas.device
-=======
     def conditional_sample(
         self,
         obs_history: torch.Tensor,
@@ -367,7 +285,6 @@
             p_sample value
 
         """
->>>>>>> 789d156c
         batch_size = len(obs_history)
         horizon = horizon or self.horizon
         shape = (batch_size, horizon, self.observation_dim)
@@ -391,20 +308,11 @@
         if noise is None:
             noise = torch.randn_like(x_start)
 
-<<<<<<< HEAD
-        sample = (
-=======
         return (
->>>>>>> 789d156c
             extract(self.sqrt_alphas_cumprod, t, x_start.shape) * x_start
             + extract(self.sqrt_one_minus_alphas_cumprod, t, x_start.shape) * noise
         )
 
-<<<<<<< HEAD
-        return sample
-
-    def p_losses(self, x_start, t, returns=None, constraints=None, skills=None):
-=======
     def p_losses(
         self,
         x_start: torch.Tensor,
@@ -414,7 +322,6 @@
         skills: torch.Tensor = None,
     ) -> torch.Tensor:
         """Calculate p-sample loss value."""
->>>>>>> 789d156c
         history = x_start[:, : self.history_lenght, :]
         noise = torch.randn_like(x_start)
         x_noisy = self.q_sample(x_start=x_start, t=t, noise=noise)
@@ -457,15 +364,11 @@
             batch_size = len(x)
             t = torch.randint(0, self.n_timesteps, (batch_size,), device=x.device).long()
             diffuse_loss, info = self.p_losses(
-<<<<<<< HEAD
-                x[:, :, self.action_dim :], t, returns, constraints, skills
-=======
                 x[:, :, self.action_dim :],
                 t,
                 returns,
                 constraints,
                 skills,
->>>>>>> 789d156c
             )
             # Calculating inv loss
             x_t = x[:, :-1, self.action_dim :]
