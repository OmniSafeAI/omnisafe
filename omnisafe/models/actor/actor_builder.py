# Copyright 2022-2023 OmniSafe Team. All Rights Reserved.
#
# Licensed under the Apache License, Version 2.0 (the "License");
# you may not use this file except in compliance with the License.
# You may obtain a copy of the License at
#
#     http://www.apache.org/licenses/LICENSE-2.0
#
# Unless required by applicable law or agreed to in writing, software
# distributed under the License is distributed on an "AS IS" BASIS,
# WITHOUT WARRANTIES OR CONDITIONS OF ANY KIND, either express or implied.
# See the License for the specific language governing permissions and
# limitations under the License.
# ==============================================================================
"""Implementation of ActorBuilder."""

from typing import List

from omnisafe.models.actor.gaussian_learning_actor import GaussianLearningActor
from omnisafe.models.actor.gaussian_sac_actor import GaussianSACActor
from omnisafe.models.actor.mlp_actor import MLPActor
from omnisafe.models.base import Actor
from omnisafe.typing import Activation, ActorType, InitFunction, OmnisafeSpace


# pylint: disable-next=too-few-public-methods
class ActorBuilder:
    """Class for building actor networks."""

    def __init__(
        self,
        obs_space: OmnisafeSpace,
        act_space: OmnisafeSpace,
        hidden_sizes: List[int],
        activation: Activation = 'relu',
        weight_initialization_mode: InitFunction = 'kaiming_uniform',
    ) -> None:
        """Initialize ActorBuilder."""
        self._obs_space = obs_space
        self._act_space = act_space
        self._weight_initialization_mode = weight_initialization_mode
        self._activation = activation
        self._hidden_sizes = hidden_sizes

    # pylint: disable-next=too-many-return-statements
    def build_actor(self, actor_type: ActorType) -> Actor:
        """Build actor network."""
        if actor_type == 'gaussian_learning':
            return GaussianLearningActor(
                self._obs_space,
                self._act_space,
                self._hidden_sizes,
                activation=self._activation,
                weight_initialization_mode=self._weight_initialization_mode,
            )
        if actor_type == 'gaussian_sac':
            return GaussianSACActor(
                self._obs_space,
                self._act_space,
                self._hidden_sizes,
                activation=self._activation,
                weight_initialization_mode=self._weight_initialization_mode,
            )
        if actor_type == 'mlp':
            return MLPActor(
                self._obs_space,
                self._act_space,
                self._hidden_sizes,
                activation=self._activation,
                weight_initialization_mode=self._weight_initialization_mode,
            )
        raise NotImplementedError(
            f'Actor type {actor_type} is not implemented! '
<<<<<<< HEAD
            f'Did you mean'
            f'{difflib.get_close_matches(actor_type, ["gaussian_learning", "gaussian_sac","mlp"])[0]}?'
=======
            'Available actor types are: gaussian_learning, gaussian_sac.'
>>>>>>> 5f37e02c
        )<|MERGE_RESOLUTION|>--- conflicted
+++ resolved
@@ -71,10 +71,6 @@
             )
         raise NotImplementedError(
             f'Actor type {actor_type} is not implemented! '
-<<<<<<< HEAD
             f'Did you mean'
             f'{difflib.get_close_matches(actor_type, ["gaussian_learning", "gaussian_sac","mlp"])[0]}?'
-=======
-            'Available actor types are: gaussian_learning, gaussian_sac.'
->>>>>>> 5f37e02c
         )