--- conflicted
+++ resolved
@@ -226,11 +226,6 @@
         self,
         action: torch.Tensor,
     ) -> tuple[torch.Tensor, torch.Tensor, torch.Tensor, torch.Tensor, torch.Tensor, dict]:
-<<<<<<< HEAD
-        return self._env.step(action)
-
-    def reset(self, seed: int | None = None) -> tuple[torch.Tensor, dict]:
-=======
         """Run one timestep of the environment's dynamics using the agent actions.
 
         Args:
@@ -256,7 +251,6 @@
             observation (torch.Tensor): the initial observation of the space.
             info (Dict): contains auxiliary diagnostic information (helpful for debugging, and sometimes learning).
         """
->>>>>>> 7f906f0d
         return self._env.reset(seed)
 
     def set_seed(self, seed: int) -> None:
@@ -284,14 +278,11 @@
         return self._env.render()
 
     def save(self) -> dict[str, torch.nn.Module]:
-<<<<<<< HEAD
-=======
         """Save the important components of the environment.
 
         Returns:
             Dict[str, torch.nn.Module]: the saved components.
         """
->>>>>>> 7f906f0d
         return self._env.save()
 
     def close(self) -> None:
