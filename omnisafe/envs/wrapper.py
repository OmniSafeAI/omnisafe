# Copyright 2022-2023 OmniSafe Team. All Rights Reserved.
#
# Licensed under the Apache License, Version 2.0 (the "License");
# you may not use this file except in compliance with the License.
# You may obtain a copy of the License at
#
#     http://www.apache.org/licenses/LICENSE-2.0
#
# Unless required by applicable law or agreed to in writing, software
# distributed under the License is distributed on an "AS IS" BASIS,
# WITHOUT WARRANTIES OR CONDITIONS OF ANY KIND, either express or implied.
# See the License for the specific language governing permissions and
# limitations under the License.
# ==============================================================================
"""Wrapper for the environment."""

from __future__ import annotations

import numpy as np
import torch
from gymnasium import spaces

from omnisafe.common import Normalizer
from omnisafe.envs.core import CMDP, Wrapper


class TimeLimit(Wrapper):
    """Time limit wrapper for the environment.

    Example:
        >>> env = TimeLimit(env, time_limit=100)

    Attributes:
        _time_limit (int): The time limit for each episode.
        _time (int): The current time step.
    """

    def __init__(self, env: CMDP, time_limit: int, device: torch.device) -> None:
        """Initialize the time limit wrapper.

        .. warning::
            The time limit wrapper only supports single environment.

        Args:
            env (CMDP): The environment to wrap.
            time_limit (int): The time limit for each episode.
        """
        super().__init__(env=env, device=device)

        assert self.num_envs == 1, 'TimeLimit only supports single environment'

        self._time_limit: int = time_limit
        self._time: int = 0

    def reset(self, seed: int | None = None) -> tuple[torch.Tensor, dict]:
<<<<<<< HEAD
=======
        """Reset the environment.

        .. note::
            Additionally, the time step will be reset to 0.

        Args:
            seed (int, optional): The seed for the environment. Defaults to None.

        Returns:
            observation (torch.Tensor): the initial observation of the space.
            info (Dict): contains auxiliary diagnostic information (helpful for debugging, and sometimes learning).
        """
>>>>>>> 7f906f0d
        self._time = 0
        return super().reset(seed)

    def step(
        self,
        action: torch.Tensor,
    ) -> tuple[torch.Tensor, torch.Tensor, torch.Tensor, torch.Tensor, torch.Tensor, dict]:
<<<<<<< HEAD
=======
        """Run one timestep of the environment's dynamics using the agent actions.

        .. note::
            Additionally, the time step will be increased by 1.

        Args:
            action (torch.Tensor): action.

        Returns:
            observation (torch.Tensor): agent's observation of the current environment.
            reward (torch.Tensor): amount of reward returned after previous action.
            cost (torch.Tensor): amount of cost returned after previous action.
            terminated (torch.Tensor): whether the episode has ended.
            truncated (torch.Tensor): whether the episode has been truncated due to a time limit.
            info (Dict): contains auxiliary diagnostic information (helpful for debugging, and sometimes learning).
        """
>>>>>>> 7f906f0d
        obs, reward, cost, terminated, truncated, info = super().step(action)

        self._time += 1
        truncated = torch.tensor(
            self._time >= self._time_limit,
            dtype=torch.bool,
            device=self._device,
        )

        return obs, reward, cost, terminated, truncated, info


class AutoReset(Wrapper):
    """Auto reset the environment when the episode is terminated.

    Example:
        >>> env = AutoReset(env)

    """

    def __init__(self, env: CMDP, device: torch.device) -> None:
        super().__init__(env=env, device=device)

        assert self.num_envs == 1, 'AutoReset only supports single environment'

    def step(
        self,
        action: torch.Tensor,
    ) -> tuple[torch.Tensor, torch.Tensor, torch.Tensor, torch.Tensor, torch.Tensor, dict]:
<<<<<<< HEAD
=======
        """Run one timestep of the environment's dynamics using the agent actions.

        .. note::
            If the episode is terminated, the environment will be reset.
            The ``obs`` will be the first observation of the new episode.
            And the true final observation will be stored in ``info['final_observation']``.

        Args:
            action (torch.Tensor): action.

        Returns:
            observation (torch.Tensor): agent's observation of the current environment.
            reward (torch.Tensor): amount of reward returned after previous action.
            cost (torch.Tensor): amount of cost returned after previous action.
            terminated (torch.Tensor): whether the episode has ended.
            truncated (torch.Tensor): whether the episode has been truncated due to a time limit.
            info (Dict): contains auxiliary diagnostic information (helpful for debugging, and sometimes learning).
        """
>>>>>>> 7f906f0d
        obs, reward, cost, terminated, truncated, info = super().step(action)

        if terminated or truncated:
            new_obs, new_info = self.reset()
            assert (
                'final_observation' not in new_info
            ), 'info dict cannot contain key "final_observation" '
            assert 'final_info' not in new_info, 'info dict cannot contain key "final_info" '

            new_info['final_observation'] = obs
            new_info['final_info'] = info

            obs = new_obs
            info = new_info

        return obs, reward, cost, terminated, truncated, info


class ObsNormalize(Wrapper):
    """Normalize the observation.

    Example:
        >>> env = ObsNormalize(env)
        >>> norm = Normalizer(env.observation_space.shape) # load saved normalizer
        >>> env = ObsNormalize(env, norm)

    Attributes:
        _obs_normalizer (Normalizer): The normalizer for the observation.
    """

    def __init__(self, env: CMDP, device: torch.device, norm: Normalizer | None = None) -> None:
        super().__init__(env=env, device=device)
        assert isinstance(self.observation_space, spaces.Box), 'Observation space must be Box'

        if norm is not None:
            self._obs_normalizer = norm.to(self._device)
        else:
            self._obs_normalizer = Normalizer(self.observation_space.shape, clip=5).to(self._device)

    def step(
        self,
        action: torch.Tensor,
    ) -> tuple[torch.Tensor, torch.Tensor, torch.Tensor, torch.Tensor, torch.Tensor, dict]:
<<<<<<< HEAD
=======
        """Run one timestep of the environment's dynamics using the agent actions.

        .. note::
            The observation and the ``info['final_observation']`` will be normalized.

        Args:
            action (torch.Tensor): action.

        Returns:
            observation (torch.Tensor): agent's observation of the current environment.
            reward (torch.Tensor): amount of reward returned after previous action.
            cost (torch.Tensor): amount of cost returned after previous action.
            terminated (torch.Tensor): whether the episode has ended.
            truncated (torch.Tensor): whether the episode has been truncated due to a time limit.
            info (Dict): contains auxiliary diagnostic information (helpful for debugging, and sometimes learning).
        """
>>>>>>> 7f906f0d
        obs, reward, cost, terminated, truncated, info = super().step(action)
        if 'final_observation' in info:
            final_obs_slice = info['_final_observation'] if self.num_envs > 1 else slice(None)
            info['final_observation'] = info['final_observation'].to(self._device)
            info['original_final_observation'] = info['final_observation']
            info['final_observation'][final_obs_slice] = self._obs_normalizer.normalize(
                info['final_observation'][final_obs_slice],
            )
        info['original_obs'] = obs
        obs = self._obs_normalizer.normalize(obs)
        return obs, reward, cost, terminated, truncated, info

    def reset(self, seed: int | None = None) -> tuple[torch.Tensor, dict]:
<<<<<<< HEAD
=======
        """Resets the environment and returns an initial observation.

        Args:
            seed (Optional[int]): seed for the environment.

        Returns:
            observation (torch.Tensor): the initial observation of the space.
            info (Dict): contains auxiliary diagnostic information (helpful for debugging, and sometimes learning).
        """
>>>>>>> 7f906f0d
        obs, info = super().reset(seed)
        info['original_obs'] = obs
        obs = self._obs_normalizer.normalize(obs)
        return obs, info

    def save(self) -> dict[str, torch.nn.Module]:
<<<<<<< HEAD
=======
        """Save the normalizer.

        .. note::
            When evaluating the saved model, the normalizer should be loaded.

        Returns:
            dict[str, torch.nn.Module]: The saved normalizer.
        """
>>>>>>> 7f906f0d
        saved = super().save()
        saved['obs_normalizer'] = self._obs_normalizer
        return saved


class RewardNormalize(Wrapper):
    """Normalize the reward.

    Example:
        >>> env = RewardNormalize(env)
        >>> norm = Normalizer(()) # load saved normalizer
        >>> env = RewardNormalize(env, norm)

    """

    def __init__(self, env: CMDP, device: torch.device, norm: Normalizer | None = None) -> None:
        """Initialize the reward normalizer.

        Args:
            env (CMDP): The environment to wrap.
            norm (Optional[Normalizer], optional): The normalizer to use. Defaults to None.

        """
        super().__init__(env=env, device=device)
        if norm is not None:
            self._reward_normalizer = norm.to(self._device)
        else:
            self._reward_normalizer = Normalizer((), clip=5).to(self._device)

    def step(
        self,
        action: torch.Tensor,
    ) -> tuple[torch.Tensor, torch.Tensor, torch.Tensor, torch.Tensor, torch.Tensor, dict]:
<<<<<<< HEAD
=======
        """Run one timestep of the environment's dynamics using the agent actions.


        .. note::
            The reward will be normalized for agent training.
            Then the original reward will be stored in ``info['original_reward']`` for logging.

        Args:
            action (torch.Tensor): action.

        Returns:
            observation (torch.Tensor): agent's observation of the current environment.
            reward (torch.Tensor): amount of reward returned after previous action.
            cost (torch.Tensor): amount of cost returned after previous action.
            terminated (torch.Tensor): whether the episode has ended.
            truncated (torch.Tensor): whether the episode has been truncated due to a time limit.
            info (Dict): contains auxiliary diagnostic information (helpful for debugging, and sometimes learning).
        """
>>>>>>> 7f906f0d
        obs, reward, cost, terminated, truncated, info = super().step(action)
        info['original_reward'] = reward
        reward = self._reward_normalizer.normalize(reward)
        return obs, reward, cost, terminated, truncated, info

    def save(self) -> dict[str, torch.nn.Module]:
<<<<<<< HEAD
=======
        """Save the normalizer.

        Returns:
            dict[str, torch.nn.Module]: The saved normalizer.
        """
>>>>>>> 7f906f0d
        saved = super().save()
        saved['reward_normalizer'] = self._reward_normalizer
        return saved


class CostNormalize(Wrapper):
    """Normalize the cost.

    Example:
        >>> env = CostNormalize(env)
        >>> norm = Normalizer(()) # load saved normalizer
        >>> env = CostNormalize(env, norm)
    """

    def __init__(self, env: CMDP, device: torch.device, norm: Normalizer | None = None) -> None:
        """Initialize the cost normalizer.

        Args:
            env (CMDP): The environment to wrap.
            norm (Normalizer, optional): The normalizer to use. Defaults to None.
        """
        super().__init__(env=env, device=device)
        if norm is not None:
            self._obs_normalizer = norm.to(self._device)
        else:
            self._cost_normalizer = Normalizer((), clip=5).to(self._device)

    def step(
        self,
        action: torch.Tensor,
    ) -> tuple[torch.Tensor, torch.Tensor, torch.Tensor, torch.Tensor, torch.Tensor, dict]:
<<<<<<< HEAD
=======
        """Run one timestep of the environment's dynamics using the agent actions.

        .. note::
            The cost will be normalized for agent training.
            Then the original reward will be stored in ``info['original_cost']`` for logging.

        Args:
            action (torch.Tensor): action.

        Returns:
            observation (torch.Tensor): agent's observation of the current environment.
            reward (torch.Tensor): amount of reward returned after previous action.
            cost (torch.Tensor): amount of cost returned after previous action.
            terminated (torch.Tensor): whether the episode has ended.
            truncated (torch.Tensor): whether the episode has been truncated due to a time limit.
            info (Dict): contains auxiliary diagnostic information (helpful for debugging, and sometimes learning).
        """
>>>>>>> 7f906f0d
        obs, reward, cost, terminated, truncated, info = super().step(action)
        info['original_cost'] = cost
        cost = self._cost_normalizer.normalize(cost)
        return obs, reward, cost, terminated, truncated, info

    def save(self) -> dict[str, torch.nn.Module]:
        saved = super().save()
        saved['cost_normalizer'] = self._cost_normalizer
        return saved


class ActionScale(Wrapper):
    """Scale the action space to a given range.

    Example:
        >>> env = ActionScale(env, low=-1, high=1)
        >>> env.action_space
        Box(-1.0, 1.0, (1,), float32)
    """

    def __init__(
        self,
        env: CMDP,
        device: torch.device,
        low: int | float,
        high: int | float,
    ) -> None:
        """Initialize the wrapper.

        Args:
            env: The environment to wrap.
            low: The lower bound of the action space.
            high: The upper bound of the action space.
        """
        super().__init__(env=env, device=device)
        assert isinstance(self.action_space, spaces.Box), 'Action space must be Box'

        self._old_min_action = torch.tensor(
            self.action_space.low,
            dtype=torch.float32,
            device=self._device,
        )
        self._old_max_action = torch.tensor(
            self.action_space.high,
            dtype=torch.float32,
            device=self._device,
        )

        min_action = np.zeros(self.action_space.shape, dtype=self.action_space.dtype) + low
        max_action = np.zeros(self.action_space.shape, dtype=self.action_space.dtype) + high
        self._action_space = spaces.Box(
            low=min_action,
            high=max_action,
            shape=self.action_space.shape,
            dtype=self.action_space.dtype,  # type: ignore
        )

        self._min_action = torch.tensor(min_action, dtype=torch.float32, device=self._device)
        self._max_action = torch.tensor(max_action, dtype=torch.float32, device=self._device)

    def step(
        self,
        action: torch.Tensor,
    ) -> tuple[torch.Tensor, torch.Tensor, torch.Tensor, torch.Tensor, torch.Tensor, dict]:
<<<<<<< HEAD
=======
        """Run one timestep of the environment's dynamics using the agent actions.

        .. note::
            The action will be scaled to the original range for agent training.

        Args:
            action (torch.Tensor): action.

        Returns:
            observation (torch.Tensor): agent's observation of the current environment.
            reward (torch.Tensor): amount of reward returned after previous action.
            cost (torch.Tensor): amount of cost returned after previous action.
            terminated (torch.Tensor): whether the episode has ended.
            truncated (torch.Tensor): whether the episode has been truncated due to a time limit.
            info (Dict): contains auxiliary diagnostic information (helpful for debugging, and sometimes learning).
        """
>>>>>>> 7f906f0d
        action = self._old_min_action + (self._old_max_action - self._old_min_action) * (
            action - self._min_action
        ) / (self._max_action - self._min_action)
        return super().step(action)


class Unsqueeze(Wrapper):
    """Unsqueeze the observation, reward, cost, terminated, truncated and info.

    Example:
        >>> env = Unsqueeze(env)
    """

    def __init__(self, env: CMDP, device: torch.device) -> None:
        """Initialize the wrapper.

        Args:
            env: The environment to wrap.
            device: The device to use.
        """
        super().__init__(env=env, device=device)
        assert self.num_envs == 1, 'Unsqueeze only works with single environment'
        assert isinstance(self.observation_space, spaces.Box), 'Observation space must be Box'

    def step(
        self,
        action: torch.Tensor,
    ) -> tuple[torch.Tensor, torch.Tensor, torch.Tensor, torch.Tensor, torch.Tensor, dict]:
<<<<<<< HEAD
=======
        """Run one timestep of the environment's dynamics using the agent actions.

        .. note::
            The vector information will be unsqueezed to (1, dim) for agent training.

        Args:
            action (torch.Tensor): action.

        Returns:
            observation (torch.Tensor): agent's observation of the current environment.
            reward (torch.Tensor): amount of reward returned after previous action.
            cost (torch.Tensor): amount of cost returned after previous action.
            terminated (torch.Tensor): whether the episode has ended.
            truncated (torch.Tensor): whether the episode has been truncated due to a time limit.
            info (Dict): contains auxiliary diagnostic information (helpful for debugging, and sometimes learning).
        """
>>>>>>> 7f906f0d
        action = action.squeeze(0)
        obs, reward, cost, terminated, truncated, info = super().step(action)
        obs, reward, cost, terminated, truncated = (
            x.unsqueeze(0) for x in (obs, reward, cost, terminated, truncated)
        )
        for k, v in info.items():
            if isinstance(v, torch.Tensor):
                info[k] = v.unsqueeze(0)

        return obs, reward, cost, terminated, truncated, info

    def reset(self, seed: int | None = None) -> tuple[torch.Tensor, dict]:
<<<<<<< HEAD
=======
        """Resets the environment and returns a new observation.

        .. note::
            The vector information will be unsqueezed to (1, dim) for agent training.

        Args:
            seed (int): The seed to use for the environment.

        Returns:
            observation (torch.Tensor): The initial observation of the space. Initial reward is assumed to be 0.
            info (Dict): contains auxiliary diagnostic information (helpful for debugging, and sometimes learning).
        """
>>>>>>> 7f906f0d
        obs, info = super().reset(seed)
        obs = obs.unsqueeze(0)
        for k, v in info.items():
            if isinstance(v, torch.Tensor):
                info[k] = v.unsqueeze(0)

        return obs, info<|MERGE_RESOLUTION|>--- conflicted
+++ resolved
@@ -53,8 +53,6 @@
         self._time: int = 0
 
     def reset(self, seed: int | None = None) -> tuple[torch.Tensor, dict]:
-<<<<<<< HEAD
-=======
         """Reset the environment.
 
         .. note::
@@ -67,7 +65,6 @@
             observation (torch.Tensor): the initial observation of the space.
             info (Dict): contains auxiliary diagnostic information (helpful for debugging, and sometimes learning).
         """
->>>>>>> 7f906f0d
         self._time = 0
         return super().reset(seed)
 
@@ -75,8 +72,6 @@
         self,
         action: torch.Tensor,
     ) -> tuple[torch.Tensor, torch.Tensor, torch.Tensor, torch.Tensor, torch.Tensor, dict]:
-<<<<<<< HEAD
-=======
         """Run one timestep of the environment's dynamics using the agent actions.
 
         .. note::
@@ -93,7 +88,6 @@
             truncated (torch.Tensor): whether the episode has been truncated due to a time limit.
             info (Dict): contains auxiliary diagnostic information (helpful for debugging, and sometimes learning).
         """
->>>>>>> 7f906f0d
         obs, reward, cost, terminated, truncated, info = super().step(action)
 
         self._time += 1
@@ -123,8 +117,6 @@
         self,
         action: torch.Tensor,
     ) -> tuple[torch.Tensor, torch.Tensor, torch.Tensor, torch.Tensor, torch.Tensor, dict]:
-<<<<<<< HEAD
-=======
         """Run one timestep of the environment's dynamics using the agent actions.
 
         .. note::
@@ -143,7 +135,6 @@
             truncated (torch.Tensor): whether the episode has been truncated due to a time limit.
             info (Dict): contains auxiliary diagnostic information (helpful for debugging, and sometimes learning).
         """
->>>>>>> 7f906f0d
         obs, reward, cost, terminated, truncated, info = super().step(action)
 
         if terminated or truncated:
@@ -187,8 +178,6 @@
         self,
         action: torch.Tensor,
     ) -> tuple[torch.Tensor, torch.Tensor, torch.Tensor, torch.Tensor, torch.Tensor, dict]:
-<<<<<<< HEAD
-=======
         """Run one timestep of the environment's dynamics using the agent actions.
 
         .. note::
@@ -205,7 +194,6 @@
             truncated (torch.Tensor): whether the episode has been truncated due to a time limit.
             info (Dict): contains auxiliary diagnostic information (helpful for debugging, and sometimes learning).
         """
->>>>>>> 7f906f0d
         obs, reward, cost, terminated, truncated, info = super().step(action)
         if 'final_observation' in info:
             final_obs_slice = info['_final_observation'] if self.num_envs > 1 else slice(None)
@@ -219,8 +207,6 @@
         return obs, reward, cost, terminated, truncated, info
 
     def reset(self, seed: int | None = None) -> tuple[torch.Tensor, dict]:
-<<<<<<< HEAD
-=======
         """Resets the environment and returns an initial observation.
 
         Args:
@@ -230,15 +216,12 @@
             observation (torch.Tensor): the initial observation of the space.
             info (Dict): contains auxiliary diagnostic information (helpful for debugging, and sometimes learning).
         """
->>>>>>> 7f906f0d
         obs, info = super().reset(seed)
         info['original_obs'] = obs
         obs = self._obs_normalizer.normalize(obs)
         return obs, info
 
     def save(self) -> dict[str, torch.nn.Module]:
-<<<<<<< HEAD
-=======
         """Save the normalizer.
 
         .. note::
@@ -247,7 +230,6 @@
         Returns:
             dict[str, torch.nn.Module]: The saved normalizer.
         """
->>>>>>> 7f906f0d
         saved = super().save()
         saved['obs_normalizer'] = self._obs_normalizer
         return saved
@@ -281,8 +263,6 @@
         self,
         action: torch.Tensor,
     ) -> tuple[torch.Tensor, torch.Tensor, torch.Tensor, torch.Tensor, torch.Tensor, dict]:
-<<<<<<< HEAD
-=======
         """Run one timestep of the environment's dynamics using the agent actions.
 
 
@@ -301,21 +281,17 @@
             truncated (torch.Tensor): whether the episode has been truncated due to a time limit.
             info (Dict): contains auxiliary diagnostic information (helpful for debugging, and sometimes learning).
         """
->>>>>>> 7f906f0d
         obs, reward, cost, terminated, truncated, info = super().step(action)
         info['original_reward'] = reward
         reward = self._reward_normalizer.normalize(reward)
         return obs, reward, cost, terminated, truncated, info
 
     def save(self) -> dict[str, torch.nn.Module]:
-<<<<<<< HEAD
-=======
         """Save the normalizer.
 
         Returns:
             dict[str, torch.nn.Module]: The saved normalizer.
         """
->>>>>>> 7f906f0d
         saved = super().save()
         saved['reward_normalizer'] = self._reward_normalizer
         return saved
@@ -347,8 +323,6 @@
         self,
         action: torch.Tensor,
     ) -> tuple[torch.Tensor, torch.Tensor, torch.Tensor, torch.Tensor, torch.Tensor, dict]:
-<<<<<<< HEAD
-=======
         """Run one timestep of the environment's dynamics using the agent actions.
 
         .. note::
@@ -366,7 +340,6 @@
             truncated (torch.Tensor): whether the episode has been truncated due to a time limit.
             info (Dict): contains auxiliary diagnostic information (helpful for debugging, and sometimes learning).
         """
->>>>>>> 7f906f0d
         obs, reward, cost, terminated, truncated, info = super().step(action)
         info['original_cost'] = cost
         cost = self._cost_normalizer.normalize(cost)
@@ -431,8 +404,6 @@
         self,
         action: torch.Tensor,
     ) -> tuple[torch.Tensor, torch.Tensor, torch.Tensor, torch.Tensor, torch.Tensor, dict]:
-<<<<<<< HEAD
-=======
         """Run one timestep of the environment's dynamics using the agent actions.
 
         .. note::
@@ -449,7 +420,6 @@
             truncated (torch.Tensor): whether the episode has been truncated due to a time limit.
             info (Dict): contains auxiliary diagnostic information (helpful for debugging, and sometimes learning).
         """
->>>>>>> 7f906f0d
         action = self._old_min_action + (self._old_max_action - self._old_min_action) * (
             action - self._min_action
         ) / (self._max_action - self._min_action)
@@ -478,8 +448,6 @@
         self,
         action: torch.Tensor,
     ) -> tuple[torch.Tensor, torch.Tensor, torch.Tensor, torch.Tensor, torch.Tensor, dict]:
-<<<<<<< HEAD
-=======
         """Run one timestep of the environment's dynamics using the agent actions.
 
         .. note::
@@ -496,7 +464,6 @@
             truncated (torch.Tensor): whether the episode has been truncated due to a time limit.
             info (Dict): contains auxiliary diagnostic information (helpful for debugging, and sometimes learning).
         """
->>>>>>> 7f906f0d
         action = action.squeeze(0)
         obs, reward, cost, terminated, truncated, info = super().step(action)
         obs, reward, cost, terminated, truncated = (
@@ -509,8 +476,6 @@
         return obs, reward, cost, terminated, truncated, info
 
     def reset(self, seed: int | None = None) -> tuple[torch.Tensor, dict]:
-<<<<<<< HEAD
-=======
         """Resets the environment and returns a new observation.
 
         .. note::
@@ -523,7 +488,6 @@
             observation (torch.Tensor): The initial observation of the space. Initial reward is assumed to be 0.
             info (Dict): contains auxiliary diagnostic information (helpful for debugging, and sometimes learning).
         """
->>>>>>> 7f906f0d
         obs, info = super().reset(seed)
         obs = obs.unsqueeze(0)
         for k, v in info.items():
