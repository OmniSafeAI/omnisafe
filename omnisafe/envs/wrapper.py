--- conflicted
+++ resolved
@@ -82,10 +82,6 @@
         obs, reward, cost, terminated, truncated, info = super().step(action)
 
         if terminated or truncated:
-<<<<<<< HEAD
-            info['final_observation'] = obs
-            obs, _ = self.reset()
-=======
             new_obs, new_info = self.reset()
             assert (
                 'final_observation' not in new_info
@@ -97,7 +93,6 @@
 
             obs = new_obs
             info = new_info
->>>>>>> 68b9be8f
 
         return obs, reward, cost, terminated, truncated, info
 
