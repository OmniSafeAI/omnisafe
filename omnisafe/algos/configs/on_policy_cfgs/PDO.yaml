--- conflicted
+++ resolved
@@ -14,35 +14,6 @@
 # ==============================================================================
 
 defaults:
-<<<<<<< HEAD
-# Basic Configurations
-    ## Basic configurations for base class PG
-    epochs: 500
-    steps_per_epoch: 30000
-    pi_iters: 80
-    critic_iters: 40
-    check_freq: 25
-    save_freq: 100
-    entropy_coef: 0.01
-    max_ep_len: 1000
-    num_mini_batches: 16
-    pi_lr: 0.0003
-    vf_lr: 0.001
-    data_dir: "./runs"
-    seed: 0
-    ## Basic configurations for derived class PDO
-    target_kl: 0.01
-    cg_damping : 0.1
-    cg_iters : 10
-    fvp_obs : None
-
-    # Optional Configuration
-    ## Whether to use cost critic
-    use_cost: True
-    cost_gamma: 1.0
-    linear_lr_decay: True
-    exploration_noise_anneal: True
-=======
   # Basic Configurations
   ## Basic configurations for base class PG
   epochs: 500
@@ -95,7 +66,6 @@
     adv_estimation_method: gae
     standardized_reward: False
     standardized_cost: True
->>>>>>> ac55aeb9
     reward_penalty: False
   lagrange_cfgs:
     cost_limit: 25.0
