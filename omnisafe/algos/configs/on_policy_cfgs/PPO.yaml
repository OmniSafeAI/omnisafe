# Copyright 2022 OmniSafe Team. All Rights Reserved.
#
# Licensed under the Apache License, Version 2.0 (the "License");
# you may not use this file except in compliance with the License.
# You may obtain a copy of the License at
#
#     http://www.apache.org/licenses/LICENSE-2.0
#
# Unless required by applicable law or agreed to in writing, software
# distributed under the License is distributed on an "AS IS" BASIS,
# WITHOUT WARRANTIES OR CONDITIONS OF ANY KIND, either express or implied.
# See the License for the specific language governing permissions and
# limitations under the License.
# ==============================================================================

defaults:
<<<<<<< HEAD
# Basic Configurations
    epochs: 500
    steps_per_epoch: 30000
    pi_iters: 80
    critic_iters: 40
    check_freq: 25
    save_freq: 100
    entropy_coef: 0.01
    max_ep_len: 1000
    num_mini_batches: 16
    pi_lr: 0.0003
    vf_lr: 0.001
    target_kl: 0.01
    data_dir: "./runs"
    seed: 0

    # Optional Configuration
    ## Whether to use cost critic
    use_cost: False
    cost_gamma: 1.0
    standardized_obs: True
    exploration_noise_anneal: True
    kl_early_stopping: True
    linear_lr_decay: False
    reward_penalty: False
    use_max_grad_norm: False
    max_grad_norm: 0.5
    scale_rewards: False

    ## Configuration For Mode
    model_cfgs:
        shared_weights: False
        weight_initialization_mode: 'kaiming_uniform'
        ac_kwargs:
            pi:
                hidden_sizes: [64, 64]
                activation: tanh
            val:
                hidden_sizes: [64, 64]
                activation: tanh
    ## Configuration For Buffer
    buffer_cfgs:
        gamma: 0.99
        lam: 0.95
        lam_c: 0.95
        adv_estimation_method: gae
        standardized_reward: False
        standardized_cost: False
        reward_penalty: False
=======
  # Basic Configurations
  epochs: 500
  steps_per_epoch: 30000
  pi_iters: 80
  critic_iters: 40
  check_freq: 25
  save_freq: 100
  entropy_coef: 0.01
  max_ep_len: 1000
  num_mini_batches: 16
  pi_lr: 0.0003
  vf_lr: 0.001
  target_kl: 0.01
  data_dir: "./runs"
  seed: 0

  # Optional Configuration
  ## Whether to use cost critic
  use_cost: False
  cost_gamma: 1.0
  standardized_obs: True
  exploration_noise_anneal: True
  kl_early_stopping: True
  linear_lr_decay: False
  reward_penalty: False
  use_max_grad_norm: False
  max_grad_norm: 0.5
  scale_rewards: False

  ## Configuration For Mode
  model_cfgs:
    shared_weights: False
    weight_initialization_mode: "kaiming_uniform"
    ac_kwargs:
      pi:
        hidden_sizes: [64, 64]
        activation: tanh
      val:
        hidden_sizes: [64, 64]
        activation: tanh
  ## Configuration For Buffer
  buffer_cfgs:
    gamma: 0.99
    lam: 0.95
    lam_c: 0.95
    adv_estimation_method: gae
    standardized_reward: False
    standardized_cost: False
    reward_penalty: False
>>>>>>> ac55aeb9
<|MERGE_RESOLUTION|>--- conflicted
+++ resolved
@@ -14,57 +14,6 @@
 # ==============================================================================
 
 defaults:
-<<<<<<< HEAD
-# Basic Configurations
-    epochs: 500
-    steps_per_epoch: 30000
-    pi_iters: 80
-    critic_iters: 40
-    check_freq: 25
-    save_freq: 100
-    entropy_coef: 0.01
-    max_ep_len: 1000
-    num_mini_batches: 16
-    pi_lr: 0.0003
-    vf_lr: 0.001
-    target_kl: 0.01
-    data_dir: "./runs"
-    seed: 0
-
-    # Optional Configuration
-    ## Whether to use cost critic
-    use_cost: False
-    cost_gamma: 1.0
-    standardized_obs: True
-    exploration_noise_anneal: True
-    kl_early_stopping: True
-    linear_lr_decay: False
-    reward_penalty: False
-    use_max_grad_norm: False
-    max_grad_norm: 0.5
-    scale_rewards: False
-
-    ## Configuration For Mode
-    model_cfgs:
-        shared_weights: False
-        weight_initialization_mode: 'kaiming_uniform'
-        ac_kwargs:
-            pi:
-                hidden_sizes: [64, 64]
-                activation: tanh
-            val:
-                hidden_sizes: [64, 64]
-                activation: tanh
-    ## Configuration For Buffer
-    buffer_cfgs:
-        gamma: 0.99
-        lam: 0.95
-        lam_c: 0.95
-        adv_estimation_method: gae
-        standardized_reward: False
-        standardized_cost: False
-        reward_penalty: False
-=======
   # Basic Configurations
   epochs: 500
   steps_per_epoch: 30000
@@ -113,5 +62,4 @@
     adv_estimation_method: gae
     standardized_reward: False
     standardized_cost: False
-    reward_penalty: False
->>>>>>> ac55aeb9
+    reward_penalty: False