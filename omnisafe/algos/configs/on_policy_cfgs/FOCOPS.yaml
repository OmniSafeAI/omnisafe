# Copyright 2022 OmniSafe Team. All Rights Reserved.
#
# Licensed under the Apache License, Version 2.0 (the "License");
# you may not use this file except in compliance with the License.
# You may obtain a copy of the License at
#
#     http://www.apache.org/licenses/LICENSE-2.0
#
# Unless required by applicable law or agreed to in writing, software
# distributed under the License is distributed on an "AS IS" BASIS,
# WITHOUT WARRANTIES OR CONDITIONS OF ANY KIND, either express or implied.
# See the License for the specific language governing permissions and
# limitations under the License.
# ==============================================================================

defaults:
<<<<<<< HEAD
# Basic Configurations
    ## Basic configurations for base class PG
    epochs: 500
    steps_per_epoch: 30000
    pi_iters: 80
    critic_iters: 40
    check_freq: 25
    save_freq: 100
    entropy_coef: 0.01
    max_ep_len: 1000
    num_mini_batches: 16
    pi_lr: 0.0003
    vf_lr: 0.001
    data_dir: "./runs"
    ## Basic configurations for derived class FOCOPS
    target_kl: 0.01
    kappa : 0.01
    cost_limit : 25
    penalty_max : 1.0
    eta : 0.02
    lam : 1.5
    seed: 0

    # Optional Configuration
    ## Whether to use cost critic
    use_cost: True
    cost_gamma: 1.0
    linear_lr_decay: False
    exploration_noise_anneal: True
=======
  # Basic Configurations
  ## Basic configurations for base class PG
  epochs: 500
  steps_per_epoch: 30000
  pi_iters: 80
  critic_iters: 40
  check_freq: 25
  save_freq: 100
  entropy_coef: 0.01
  max_ep_len: 1000
  num_mini_batches: 16
  pi_lr: 0.0003
  vf_lr: 0.001
  data_dir: "./runs"
  ## Basic configurations for derived class FOCOPS
  target_kl: 0.01
  kappa: 0.01
  cost_limit: 25
  penalty_max: 1.0
  eta: 0.02
  lam: 1.5
  seed: 0

  # Optional Configuration
  ## Whether to use cost critic
  use_cost: True
  cost_gamma: 1.0
  linear_lr_decay: False
  exploration_noise_anneal: True
  reward_penalty: False
  kl_early_stopping: True
  use_max_grad_norm: False
  max_grad_norm: 0.5
  scale_rewards: False
  standardized_obs: True
  ## Configuration For Mode
  model_cfgs:
    shared_weights: False
    weight_initialization_mode: "kaiming_uniform"
    ac_kwargs:
      pi:
        hidden_sizes: [64, 64]
        activation: tanh
      val:
        hidden_sizes: [64, 64]
        activation: tanh
  ## Configuration For Buffer
  buffer_cfgs:
    gamma: 0.99
    lam: 0.95
    lam_c: 0.95
    adv_estimation_method: gae
    standardized_reward: True
    standardized_cost: True
>>>>>>> ac55aeb9
    reward_penalty: False
  lagrange_cfgs:
    cost_limit: 25.0
    lagrangian_multiplier_init: 0.001
    lambda_lr: 0.035
    lambda_optimizer: "Adam"<|MERGE_RESOLUTION|>--- conflicted
+++ resolved
@@ -14,37 +14,6 @@
 # ==============================================================================
 
 defaults:
-<<<<<<< HEAD
-# Basic Configurations
-    ## Basic configurations for base class PG
-    epochs: 500
-    steps_per_epoch: 30000
-    pi_iters: 80
-    critic_iters: 40
-    check_freq: 25
-    save_freq: 100
-    entropy_coef: 0.01
-    max_ep_len: 1000
-    num_mini_batches: 16
-    pi_lr: 0.0003
-    vf_lr: 0.001
-    data_dir: "./runs"
-    ## Basic configurations for derived class FOCOPS
-    target_kl: 0.01
-    kappa : 0.01
-    cost_limit : 25
-    penalty_max : 1.0
-    eta : 0.02
-    lam : 1.5
-    seed: 0
-
-    # Optional Configuration
-    ## Whether to use cost critic
-    use_cost: True
-    cost_gamma: 1.0
-    linear_lr_decay: False
-    exploration_noise_anneal: True
-=======
   # Basic Configurations
   ## Basic configurations for base class PG
   epochs: 500
@@ -99,7 +68,6 @@
     adv_estimation_method: gae
     standardized_reward: True
     standardized_cost: True
->>>>>>> ac55aeb9
     reward_penalty: False
   lagrange_cfgs:
     cost_limit: 25.0
