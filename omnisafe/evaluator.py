# Copyright 2022-2023 OmniSafe Team. All Rights Reserved.
#
# Licensed under the Apache License, Version 2.0 (the "License");
# you may not use this file except in compliance with the License.
# You may obtain a copy of the License at
#
#     http://www.apache.org/licenses/LICENSE-2.0
#
# Unless required by applicable law or agreed to in writing, software
# distributed under the License is distributed on an "AS IS" BASIS,
# WITHOUT WARRANTIES OR CONDITIONS OF ANY KIND, either express or implied.
# See the License for the specific language governing permissions and
# limitations under the License.
# ==============================================================================
"""Implementation of Evaluator."""

from __future__ import annotations

import json
import os
import warnings
from typing import Any

import numpy as np
import torch
from gymnasium.spaces import Box
from gymnasium.utils.save_video import save_video

from omnisafe.common import Normalizer
from omnisafe.envs.core import CMDP, make
from omnisafe.envs.wrapper import ActionScale, ObsNormalize, TimeLimit
from omnisafe.models.actor import ActorBuilder
from omnisafe.models.base import Actor
from omnisafe.utils.config import Config


class Evaluator:  # pylint: disable=too-many-instance-attributes
    """This class includes common evaluation methods for safe RL algorithms."""

    # pylint: disable-next=too-many-arguments
    def __init__(
        self,
        env: CMDP = None,
        actor: Actor = None,
        render_mode: str = None,
    ) -> None:
        """Initialize the evaluator.

        Args:
            env (gymnasium.Env): the environment. if None, the environment will be created from the config.
            pi (omnisafe.algos.models.actor.Actor): the policy. if None, the policy will be created from the config.
            obs_normalize (omnisafe.algos.models.obs_normalize): the observation Normalize.
        """
        # set the attributes
        self._env: CMDP = env
        self._actor: Actor = actor

        # used when load model from saved file.
        self._cfgs: Config
        self._save_dir: str
        self._model_name: str

        self._dividing_line = '\n' + '#' * 50 + '\n'

        self.__set_render_mode(render_mode)

    def __set_render_mode(self, render_mode: str):
        """Set the render mode.

        Args:
            play (bool): whether to play the video.
            save_replay (bool): whether to save the video.
        """
        # set the render mode
        if render_mode in ['human', 'rgb_array', 'rgb_array_list', None]:
            self._render_mode = render_mode
        else:
            raise NotImplementedError('The render mode is not implemented.')

    def __load_cfgs(self, save_dir: str):
        """Load the config from the save directory.

        Args:
            save_dir (str): directory where the model is saved.
        """
        cfg_path = os.path.join(save_dir, 'config.json')
        try:
            with open(cfg_path, encoding='utf-8') as file:
                kwargs = json.load(file)
        except FileNotFoundError as error:
            raise FileNotFoundError(
<<<<<<< HEAD
                f'The config file is not found in the save directory{save_dir}.'
=======
                'The config file is not found in the save directory.',
>>>>>>> 989e11e4
            ) from error
        self._cfgs = Config.dict2config(kwargs)

    def __load_model_and_env(self, save_dir: str, model_name: str, env_kwargs: dict[str, Any]):
        """Load the model from the save directory.

        Args:
            save_dir (str): directory where the model is saved.
            model_name (str): name of the model.
        """
        # load the saved model
        model_path = os.path.join(save_dir, 'torch_save', model_name)
        try:
            model_params = torch.load(model_path)
        except FileNotFoundError as error:
            raise FileNotFoundError('The model is not found in the save directory.') from error

        # load the environment
        self._env = make(**env_kwargs)

        observation_space = self._env.observation_space
        action_space = self._env.action_space

        assert isinstance(observation_space, Box), 'The observation space must be Box.'
        assert isinstance(action_space, Box), 'The action space must be Box.'

        if self._cfgs['algo_cfgs']['obs_normalize']:
            obs_normalizer = Normalizer(shape=observation_space.shape, clip=5)
            obs_normalizer.load_state_dict(model_params['obs_normalizer'])
            self._env = ObsNormalize(self._env, device='cpu', norm=obs_normalizer)
        if self._env.need_time_limit_wrapper:
            self._env = TimeLimit(self._env, device='cpu', time_limit=1000)
        self._env = ActionScale(self._env, device='cpu', low=-1.0, high=1.0)

        actor_type = self._cfgs['model_cfgs']['actor_type']
        pi_cfg = self._cfgs['model_cfgs']['actor']
        weight_initialization_mode = self._cfgs['model_cfgs']['weight_initialization_mode']
        actor_builder = ActorBuilder(
            obs_space=observation_space,
            act_space=action_space,
            hidden_sizes=pi_cfg['hidden_sizes'],
            activation=pi_cfg['activation'],
            weight_initialization_mode=weight_initialization_mode,
        )
        self._actor = actor_builder.build_actor(actor_type)
        self._actor.load_state_dict(model_params['pi'])

    # pylint: disable-next=too-many-locals
    def load_saved(
        self,
        save_dir: str,
        model_name: str,
<<<<<<< HEAD
        render_mode: str = None,
        camera_name: Optional[str] = None,
        camera_id: Optional[int] = None,
        width: Optional[int] = 256,
        height: Optional[int] = 256,
=======
        camera_name: str | None = None,
        camera_id: int | None = None,
        width: int | None = None,
        height: int | None = None,
>>>>>>> 989e11e4
    ):
        """Load a saved model.

        Args:
            save_dir (str): directory where the model is saved.
            model_name (str): name of the model.
        """
        # load the config
        self._save_dir = save_dir
        self._model_name = model_name

        self.__load_cfgs(save_dir)

        if render_mode is not None or self._render_mode is None:
            self.__set_render_mode(render_mode)

        env_kwargs = {
            'env_id': self._cfgs['env_id'],
            'num_envs': 1,
            'render_mode': self._render_mode,
            'camera_id': camera_id,
            'camera_name': camera_name,
            'width': width,
            'height': height,
        }

        self.__load_model_and_env(save_dir, model_name, env_kwargs)

    def evaluate(
        self,
        num_episodes: int = 10,
        cost_criteria: float = 1.0,
    ):
        """Evaluate the agent for num_episodes episodes.

        Args:
            num_episodes (int): number of episodes to evaluate the agent.
            cost_criteria (float): the cost criteria for the evaluation.

        Returns:
            (float, float, float): the average return, the average cost, and the average length of the episodes.
        """
        if self._env is None or self._actor is None:
            raise ValueError(
                'The environment and the policy must be provided or created before evaluating the agent.',
            )

        episode_rewards: list[float] = []
        episode_costs: list[float] = []
        episode_lengths: list[float] = []

        for episode in range(num_episodes):
            obs, _ = self._env.reset()
            ep_ret, ep_cost, length = 0.0, 0.0, 0.0

            done = False
            while not done:
                with torch.no_grad():
                    act = self._actor.predict(
                        torch.as_tensor(obs, dtype=torch.float32),
                        deterministic=False,
                    )
                obs, rew, cost, terminated, truncated, _ = self._env.step(act)

                ep_ret += rew.item()
                ep_cost += (cost_criteria**length) * cost.item()
                length += 1

                done = bool(terminated or truncated)

            episode_rewards.append(ep_ret)
            episode_costs.append(ep_cost)
            episode_lengths.append(length)

            print(f'Episode {episode+1} results:')
            print(f'Episode reward: {ep_ret}')
            print(f'Episode cost: {ep_cost}')
            print(f'Episode length: {length}')

        print(self._dividing_line)
        print('Evaluation results:')
        print(f'Average episode reward: {np.mean(episode_rewards)}')
        print(f'Average episode cost: {np.mean(episode_costs)}')
        print(f'Average episode length: {np.mean(episode_lengths)}')
        return (
            episode_rewards,
            episode_costs,
        )

    @property
    def fps(self) -> int:
        """The fps of the environment.

        Returns:
            int: the fps.
        """
        try:
            fps = self._env.metadata['render_fps']
        except AttributeError:
            fps = 30
            warnings.warn('The fps is not found, use 30 as default.', stacklevel=2)

        return fps

    def render(  # pylint: disable=too-many-locals,too-many-arguments,too-many-branches,too-many-statements
        self,
        num_episodes: int = 0,
        save_replay_path: str | None = None,
        max_render_steps: int = 2000,
        cost_criteria: float = 1.0,
    ):
        """Render the environment for one episode.

        Args:
            seed (int): seed for the environment. If None, the environment will be reset with a random seed.
            save_replay_path (str): path to save the replay. If None, no replay is saved.
        """

        if save_replay_path is None:
            save_replay_path = os.path.join(self._save_dir, 'video', self._model_name.split('.')[0])
        result_path = os.path.join(save_replay_path, 'result.txt')
        print(self._dividing_line)
        print(f'Saving the replay video to {save_replay_path},\n and the result to {result_path}.')
        print(self._dividing_line)

        horizon = 1000
        frames = []
        obs, _ = self._env.reset()
        if self._render_mode == 'human':
            self._env.render()
        elif self._render_mode == 'rgb_array':
            frames.append(self._env.render())

        episode_rewards: list[float] = []
        episode_costs: list[float] = []
        episode_lengths: list[float] = []

        for episode_idx in range(num_episodes):
            step = 0
            done = False
            ep_ret, ep_cost, length = 0.0, 0.0, 0.0
            while (
                not done and step <= max_render_steps
            ):  # a big number to make sure the episode will end
                with torch.no_grad():
                    act = self._actor.predict(obs, deterministic=False)
                obs, rew, cost, terminated, truncated, _ = self._env.step(act)
                step += 1
                done = bool(terminated or truncated)
                ep_ret += rew.item()
                ep_cost += (cost_criteria**length) * cost.item()
                length += 1

                if self._render_mode == 'rgb_array':
                    frames.append(self._env.render())

            if self._render_mode == 'rgb_array_list':
                frames = self._env.render()

            if save_replay_path is not None:
                save_video(
                    frames,
                    save_replay_path,
                    fps=self.fps,
                    episode_trigger=lambda x: True,
                    video_length=horizon,
                    episode_index=episode_idx,
                    name_prefix='eval',
                )
            self._env.reset()
            frames = []
            episode_rewards.append(ep_ret)
            episode_costs.append(ep_cost)
            episode_lengths.append(length)
            with open(result_path, 'a+', encoding='utf-8') as f:
                print(f'Episode {episode_idx+1} results:', file=f)
                print(f'Episode reward: {ep_ret}', file=f)
                print(f'Episode cost: {ep_cost}', file=f)
                print(f'Episode length: {length}', file=f)
        with open(result_path, 'a+', encoding='utf-8') as f:
            print(self._dividing_line)
            print('Evaluation results:', file=f)
            print(f'Average episode reward: {np.mean(episode_rewards)}', file=f)
            print(f'Average episode cost: {np.mean(episode_costs)}', file=f)
            print(f'Average episode length: {np.mean(episode_lengths)}', file=f)<|MERGE_RESOLUTION|>--- conflicted
+++ resolved
@@ -89,11 +89,7 @@
                 kwargs = json.load(file)
         except FileNotFoundError as error:
             raise FileNotFoundError(
-<<<<<<< HEAD
-                f'The config file is not found in the save directory{save_dir}.'
-=======
-                'The config file is not found in the save directory.',
->>>>>>> 989e11e4
+                f'The config file is not found in the save directory{save_dir}.',
             ) from error
         self._cfgs = Config.dict2config(kwargs)
 
@@ -146,18 +142,11 @@
         self,
         save_dir: str,
         model_name: str,
-<<<<<<< HEAD
-        render_mode: str = None,
-        camera_name: Optional[str] = None,
-        camera_id: Optional[int] = None,
-        width: Optional[int] = 256,
-        height: Optional[int] = 256,
-=======
+        render_mode: str | None = None,
         camera_name: str | None = None,
         camera_id: int | None = None,
-        width: int | None = None,
-        height: int | None = None,
->>>>>>> 989e11e4
+        width: int = 256,
+        height: int = 256,
     ):
         """Load a saved model.
 
