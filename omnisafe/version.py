--- conflicted
+++ resolved
@@ -14,11 +14,7 @@
 # ==============================================================================
 """OmniSafe: A comprehensive and reliable benchmark for safe reinforcement learning."""
 
-<<<<<<< HEAD
-__version__ = '0.1.2'
-=======
-__version__ = '0.2.0'
->>>>>>> d077842d
+__version__ = '0.2.1'
 __license__ = 'Apache License, Version 2.0'
 __author__ = 'OmniSafe Contributors'
 __release__ = False
