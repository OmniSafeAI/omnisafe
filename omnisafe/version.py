--- conflicted
+++ resolved
@@ -26,11 +26,7 @@
     try:
         prefix, sep, suffix = (
             subprocess.check_output(
-<<<<<<< HEAD
-                args=['git', 'describe', '--abbrev=7'],
-=======
                 ['git', 'describe', '--abbrev=7'],  # noqa: S603,S607
->>>>>>> 7f28646e
                 cwd=os.path.dirname(os.path.abspath(__file__)),
                 stderr=subprocess.DEVNULL,
                 text=True,
