# Copyright 2023 OmniSafe Team. All Rights Reserved.
#
# Licensed under the Apache License, Version 2.0 (the "License");
# you may not use this file except in compliance with the License.
# You may obtain a copy of the License at
#
#     http://www.apache.org/licenses/LICENSE-2.0
#
# Unless required by applicable law or agreed to in writing, software
# distributed under the License is distributed on an "AS IS" BASIS,
# WITHOUT WARRANTIES OR CONDITIONS OF ANY KIND, either express or implied.
# See the License for the specific language governing permissions and
# limitations under the License.
# ==============================================================================
"""Implementation of the Deep Deterministic Policy Gradient algorithm."""

from __future__ import annotations

import time
from typing import Any

import torch
from torch import nn

from omnisafe.adapter import OffPolicyAdapter
from omnisafe.algorithms import registry
from omnisafe.algorithms.base_algo import BaseAlgo
from omnisafe.common.buffer import VectorOffPolicyBuffer
from omnisafe.common.logger import Logger
from omnisafe.models.actor_critic.constraint_actor_q_critic import ConstraintActorQCritic
from omnisafe.utils import distributed


@registry.register
# pylint: disable-next=too-many-instance-attributes,too-few-public-methods
class DDPG(BaseAlgo):
    """The Deep Deterministic Policy Gradient (DDPG) algorithm.

    References:

        - Title: Continuous control with deep reinforcement learning
        - Authors: Timothy P. Lillicrap, Jonathan J. Hunt, Alexander Pritzel, Nicolas Heess,
        Tom Erez, Yuval Tassa, David Silver, Daan Wierstra.
        - URL: `DDPG <https://arxiv.org/abs/1509.02971>`_
    """

    def _init_env(self) -> None:
        self._env = OffPolicyAdapter(
            self._env_id,
            self._cfgs.train_cfgs.vector_env_nums,
            self._seed,
            self._cfgs,
        )
        assert (self._cfgs.algo_cfgs.update_cycle) % (
            distributed.world_size() * self._cfgs.train_cfgs.vector_env_nums
        ) == 0, 'The number of steps per epoch is not divisible by the number of environments.'

        assert (
            int(self._cfgs.train_cfgs.total_steps) % self._cfgs.algo_cfgs.update_cycle == 0
<<<<<<< HEAD
        ), f'The total number of steps {self._cfgs.train_cfgs.total_steps} is not divisible by the number of steps per epoch {self._cfgs.algo_cfgs.update_cycle}.'
=======
        ), 'The total number of steps is not divisible by the number of steps per epoch.'
>>>>>>> 7f906f0d
        self._epochs = int(self._cfgs.train_cfgs.total_steps // self._cfgs.algo_cfgs.update_cycle)
        self._epoch = 0
        self._update_cycle = self._cfgs.algo_cfgs.update_cycle // (
            distributed.world_size() * self._cfgs.train_cfgs.vector_env_nums
        )
        self._steps_per_sample = self._cfgs.algo_cfgs.steps_per_sample
        assert (
            self._update_cycle % self._steps_per_sample == 0
        ), 'The number of steps per epoch is not divisible by the number of steps per sample.'
        self._samples_per_epoch = self._update_cycle // self._steps_per_sample
        self._update_count = 0

    def _init_model(self) -> None:
        self._cfgs.model_cfgs.critic['num_critics'] = 1
        self._actor_critic = ConstraintActorQCritic(
            obs_space=self._env.observation_space,
            act_space=self._env.action_space,
            model_cfgs=self._cfgs.model_cfgs,
            epochs=self._epochs,
        ).to(self._device)

        if distributed.world_size() > 1:
            distributed.sync_params(self._actor_critic)

    def _init(self) -> None:
        self._buf = VectorOffPolicyBuffer(
            obs_space=self._env.observation_space,
            act_space=self._env.action_space,
            size=self._cfgs.algo_cfgs.size,
            batch_size=self._cfgs.algo_cfgs.batch_size,
            num_envs=self._cfgs.train_cfgs.vector_env_nums,
            device=self._device,
        )

    def _init_log(self) -> None:
        self._logger = Logger(
            output_dir=self._cfgs.logger_cfgs.log_dir,
            exp_name=self._cfgs.exp_name,
            seed=self._cfgs.seed,
            use_tensorboard=self._cfgs.logger_cfgs.use_tensorboard,
            use_wandb=self._cfgs.logger_cfgs.use_wandb,
            config=self._cfgs,
        )

        what_to_save: dict[str, Any] = {}
        what_to_save['pi'] = self._actor_critic.actor
        if self._cfgs.algo_cfgs.obs_normalize:
            obs_normalizer = self._env.save()['obs_normalizer']
            what_to_save['obs_normalizer'] = obs_normalizer

        self._logger.setup_torch_saver(what_to_save)
        self._logger.torch_save()

        self._logger.register_key('Metrics/EpRet', window_length=50)
        self._logger.register_key('Metrics/EpCost', window_length=50)
        self._logger.register_key('Metrics/EpLen', window_length=50)

        self._logger.register_key('Metrics/TestEpRet', window_length=50)
        self._logger.register_key('Metrics/TestEpCost', window_length=50)
        self._logger.register_key('Metrics/TestEpLen', window_length=50)

        self._logger.register_key('Train/Epoch')
        self._logger.register_key('Train/LR')

        self._logger.register_key('TotalEnvSteps')

        # log information about actor
        self._logger.register_key('Loss/Loss_pi', delta=True)

        # log information about critic
        self._logger.register_key('Loss/Loss_reward_critic', delta=True)
        self._logger.register_key('Value/reward_critic')

        if self._cfgs.algo_cfgs.use_cost:
            # log information about cost critic
            self._logger.register_key('Loss/Loss_cost_critic', delta=True)
            self._logger.register_key('Value/cost_critic')

        self._logger.register_key('Time/Total')
        self._logger.register_key('Time/Rollout')
        self._logger.register_key('Time/Update')
        self._logger.register_key('Time/Epoch')
        self._logger.register_key('Time/FPS')

<<<<<<< HEAD
=======
    def _update_epoch(self) -> None:
        """Update something per epoch"""
        self._actor_critic.actor_scheduler.step()

>>>>>>> 7f906f0d
    def learn(self) -> tuple[int | float, ...]:
        """This is main function for algorithm update, divided into the following steps:

        - :meth:`rollout`: collect interactive data from environment.
        - :meth:`update`: perform actor/critic updates.
        - :meth:`log`: epoch/update information for visualization and terminal log print.
        """
        self._logger.log('INFO: Start training')
        start_time = time.time()
        for epoch in range(self._epochs):
            roll_out_time = 0.0
            update_time = 0.0
            epoch_time = time.time()

            for sample_step in range(
                epoch * self._samples_per_epoch,
                (epoch + 1) * self._samples_per_epoch,
            ):
                step = sample_step * self._steps_per_sample * self._cfgs.train_cfgs.vector_env_nums

                roll_out_start = time.time()
                # set noise for exploration
                if self._cfgs.algo_cfgs.use_exploration_noise:
                    self._actor_critic.actor.noise = self._cfgs.algo_cfgs.exploration_noise

                # collect data from environment
                self._env.roll_out(
                    roll_out_step=self._steps_per_sample,
                    agent=self._actor_critic,
                    buffer=self._buf,
                    logger=self._logger,
                    use_rand_action=(step <= self._cfgs.algo_cfgs.start_learning_steps),
                )
                roll_out_time += time.time() - roll_out_start

                # update parameters
                update_start = time.time()
                if step > self._cfgs.algo_cfgs.start_learning_steps:
                    self._update()
                # if we haven't updated the network, log 0 for the loss
                else:
                    self._log_when_not_update()
                update_time += time.time() - update_start

            self._env.eval_policy(
                episode=2,
                agent=self._actor_critic,
                logger=self._logger,
            )

            self._logger.store(**{'Time/Update': update_time})
            self._logger.store(**{'Time/Rollout': roll_out_time})

            if step > self._cfgs.algo_cfgs.start_learning_steps:
                self._actor_critic.actor_scheduler.step()

            self._logger.store(
                **{
                    'TotalEnvSteps': step,
                    'Time/FPS': self._cfgs.algo_cfgs.update_cycle / (time.time() - epoch_time),
                    'Time/Total': (time.time() - start_time),
                    'Time/Epoch': (time.time() - epoch_time),
                    'Train/Epoch': epoch,
                    'Train/LR': self._actor_critic.actor_scheduler.get_last_lr()[0],
                },
            )

            self._logger.dump_tabular()

            # save model to disk
            if (epoch + 1) % self._cfgs.logger_cfgs.save_model_freq == 0:
                self._logger.torch_save()

        ep_ret = self._logger.get_stats('Metrics/EpRet')[0]
        ep_cost = self._logger.get_stats('Metrics/EpCost')[0]
        ep_len = self._logger.get_stats('Metrics/EpLen')[0]
        self._logger.close()

        return ep_ret, ep_cost, ep_len

    def _update(self) -> None:
        for _ in range(self._cfgs.algo_cfgs.update_iters):
            data = self._buf.sample_batch()
            self._update_count += 1
            obs, act, reward, cost, done, next_obs = (
                data['obs'],
                data['act'],
                data['reward'],
                data['cost'],
                data['done'],
                data['next_obs'],
            )

            self._update_reward_critic(obs, act, reward, done, next_obs)
            if self._cfgs.algo_cfgs.use_cost:
                self._update_cost_critic(obs, act, cost, done, next_obs)

            if self._update_count % self._cfgs.algo_cfgs.policy_delay == 0:
                self._update_actor(obs)
                self._actor_critic.polyak_update(self._cfgs.algo_cfgs.polyak)

    def _update_reward_critic(
        self,
        obs: torch.Tensor,
        action: torch.Tensor,
        reward: torch.Tensor,
        done: torch.Tensor,
        next_obs: torch.Tensor,
    ) -> None:
        with torch.no_grad():
            next_action = self._actor_critic.actor.predict(next_obs, deterministic=True)
            next_q_value_r = self._actor_critic.target_reward_critic(next_obs, next_action)[0]
            target_q_value_r = reward + self._cfgs.algo_cfgs.gamma * (1 - done) * next_q_value_r
        q_value_r = self._actor_critic.reward_critic(obs, action)[0]
        loss = nn.functional.mse_loss(q_value_r, target_q_value_r)

        if self._cfgs.algo_cfgs.use_critic_norm:
            for param in self._actor_critic.reward_critic.parameters():
                loss += param.pow(2).sum() * self._cfgs.algo_cfgs.critic_norm_coeff
        self._logger.store(
            **{
                'Loss/Loss_reward_critic': loss.mean().item(),
                'Value/reward_critic': q_value_r.mean().item(),
            },
        )
        self._actor_critic.reward_critic_optimizer.zero_grad()
        loss.backward()

        if self._cfgs.algo_cfgs.max_grad_norm:
            torch.nn.utils.clip_grad_norm_(
                self._actor_critic.reward_critic.parameters(),
                self._cfgs.algo_cfgs.max_grad_norm,
            )
        distributed.avg_grads(self._actor_critic.reward_critic)
        self._actor_critic.reward_critic_optimizer.step()

    def _update_cost_critic(
        self,
        obs: torch.Tensor,
        action: torch.Tensor,
        cost: torch.Tensor,
        done: torch.Tensor,
        next_obs: torch.Tensor,
    ) -> None:
        with torch.no_grad():
            next_action = self._actor_critic.actor.predict(next_obs, deterministic=True)
            next_q_value_c = self._actor_critic.target_cost_critic(next_obs, next_action)[0]
            target_q_value_c = cost + self._cfgs.algo_cfgs.gamma * (1 - done) * next_q_value_c
        q_value_c = self._actor_critic.cost_critic(obs, action)[0]
        loss = nn.functional.mse_loss(q_value_c, target_q_value_c)

        if self._cfgs.algo_cfgs.use_critic_norm:
            for param in self._actor_critic.cost_critic.parameters():
                loss += param.pow(2).sum() * self._cfgs.algo_cfgs.critic_norm_coeff

        self._actor_critic.cost_critic_optimizer.zero_grad()
        loss.backward()

        if self._cfgs.algo_cfgs.max_grad_norm:
            torch.nn.utils.clip_grad_norm_(
                self._actor_critic.cost_critic.parameters(),
                self._cfgs.algo_cfgs.max_grad_norm,
            )
        distributed.avg_grads(self._actor_critic.cost_critic)
        self._actor_critic.cost_critic_optimizer.step()

        self._logger.store(
            **{
                'Loss/Loss_cost_critic': loss.mean().item(),
                'Value/cost_critic': q_value_c.mean().item(),
            },
        )

    def _update_actor(  # pylint: disable=too-many-arguments
        self,
        obs: torch.Tensor,
    ) -> None:
        loss = self._loss_pi(obs)
        self._actor_critic.actor_optimizer.zero_grad()
        loss.backward()
        if self._cfgs.algo_cfgs.max_grad_norm:
            torch.nn.utils.clip_grad_norm_(
                self._actor_critic.actor.parameters(),
                self._cfgs.algo_cfgs.max_grad_norm,
            )
        self._actor_critic.actor_optimizer.step()
        self._logger.store(
            **{
                'Loss/Loss_pi': loss.mean().item(),
            },
        )

    def _loss_pi(
        self,
        obs: torch.Tensor,
    ) -> torch.Tensor:
        action = self._actor_critic.actor.predict(obs, deterministic=True)
        return -self._actor_critic.reward_critic(obs, action)[0].mean()

    def _log_when_not_update(self) -> None:
        self._logger.store(
            **{
                'Loss/Loss_reward_critic': 0.0,
                'Loss/Loss_pi': 0.0,
                'Value/reward_critic': 0.0,
            },
        )
        if self._cfgs.algo_cfgs.use_cost:
            self._logger.store(
                **{
                    'Loss/Loss_cost_critic': 0.0,
                    'Value/cost_critic': 0.0,
                },
            )<|MERGE_RESOLUTION|>--- conflicted
+++ resolved
@@ -57,11 +57,7 @@
 
         assert (
             int(self._cfgs.train_cfgs.total_steps) % self._cfgs.algo_cfgs.update_cycle == 0
-<<<<<<< HEAD
         ), f'The total number of steps {self._cfgs.train_cfgs.total_steps} is not divisible by the number of steps per epoch {self._cfgs.algo_cfgs.update_cycle}.'
-=======
-        ), 'The total number of steps is not divisible by the number of steps per epoch.'
->>>>>>> 7f906f0d
         self._epochs = int(self._cfgs.train_cfgs.total_steps // self._cfgs.algo_cfgs.update_cycle)
         self._epoch = 0
         self._update_cycle = self._cfgs.algo_cfgs.update_cycle // (
@@ -146,13 +142,10 @@
         self._logger.register_key('Time/Epoch')
         self._logger.register_key('Time/FPS')
 
-<<<<<<< HEAD
-=======
     def _update_epoch(self) -> None:
         """Update something per epoch"""
         self._actor_critic.actor_scheduler.step()
 
->>>>>>> 7f906f0d
     def learn(self) -> tuple[int | float, ...]:
         """This is main function for algorithm update, divided into the following steps:
 
