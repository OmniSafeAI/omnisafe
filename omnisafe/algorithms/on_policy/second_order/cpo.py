--- conflicted
+++ resolved
@@ -283,10 +283,6 @@
             def project(data: torch.Tensor, low: float, high: float) -> torch.Tensor:
                 """Project data to [low, high] interval."""
                 return torch.clamp(data, low, high)
-<<<<<<< HEAD
-                # return torch.max(torch.min(data, torch.tensor(high)), torch.tensor(low))
-=======
->>>>>>> b7d3925f
 
             #  analytical Solution to LQCLP, employ lambda,nu to compute final solution of OLOLQC
             #  λ=argmax(f_a(λ),f_b(λ)) = λa_star or λb_star
