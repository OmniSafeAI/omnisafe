--- conflicted
+++ resolved
@@ -118,11 +118,7 @@
             args += sys.argv
             print(sys.argv)
         # this is the parent process, spawn sub-processes..
-<<<<<<< HEAD
-        subprocess.check_call(args=args, env=env)
-=======
         subprocess.check_call(args, env=env)  # noqa: S603
->>>>>>> 7f28646e
         return True
     return False
 
