--- conflicted
+++ resolved
@@ -75,11 +75,7 @@
 class ConstantSchedule(Schedule):
     """Constant schedule for a value"""
 
-<<<<<<< HEAD
-    def __init__(self, value):
-=======
     def __init__(self, value) -> None:
->>>>>>> 989e11e4
         """Value remains constant over time."""
         self._v = value
 
