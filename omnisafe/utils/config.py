--- conflicted
+++ resolved
@@ -112,11 +112,7 @@
         return json.dumps(self.todict(), indent=4)
 
     @staticmethod
-<<<<<<< HEAD
-    def dict2config(config_dict: dict) -> 'Config':
-=======
     def dict2config(config_dict: dict) -> Config:
->>>>>>> 989e11e4
         """Convert dictionary to Config.
 
         Args:
@@ -130,11 +126,7 @@
                 config[key] = value
         return config
 
-<<<<<<< HEAD
-    def recurisve_update(self, update_args: Dict[str, Any]) -> None:
-=======
     def recurisve_update(self, update_args: dict[str, Any]) -> None:
->>>>>>> 989e11e4
         """Recursively update args.
 
         Args:
