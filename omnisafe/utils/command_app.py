# Copyright 2023 OmniSafe Team. All Rights Reserved.
#
# Licensed under the Apache License, Version 2.0 (the "License");
# you may not use this file except in compliance with the License.
# You may obtain a copy of the License at
#
#     http://www.apache.org/licenses/LICENSE-2.0
#
# Unless required by applicable law or agreed to in writing, software
# distributed under the License is distributed on an "AS IS" BASIS,
# WITHOUT WARRANTIES OR CONDITIONS OF ANY KIND, either express or implied.
# See the License for the specific language governing permissions and
# limitations under the License.
# ==============================================================================
"""Implementation of the command interfaces."""

import os
import sys
import warnings
from typing import List

import numpy as np
import torch
import typer
import yaml
from rich.console import Console

import omnisafe
from omnisafe.common.experiment_grid import ExperimentGrid
from omnisafe.common.statistics_tools import StatisticsTools
from omnisafe.typing import NamedTuple, Tuple
from omnisafe.utils.tools import assert_with_exit, custom_cfgs_to_dict, update_dict


app = typer.Typer()
console = Console()


@app.command()
def train(  # pylint: disable=too-many-arguments
    algo: str = typer.Option(
        'PPOLag',
        help=f"algorithm to train{omnisafe.ALGORITHMS['all']}",
        case_sensitive=False,
    ),
    env_id: str = typer.Option(
        'SafetyHumanoidVelocity-v4',
        help='the name of test environment',
        case_sensitive=False,
    ),
    parallel: int = typer.Option(1, help='number of paralleled progress for calculations.'),
    total_steps: int = typer.Option(1638400, help='total number of steps to train for algorithm'),
    device: str = typer.Option('cpu', help='device to use for training'),
    vector_env_nums: int = typer.Option(16, help='number of vector envs to use for training'),
    torch_threads: int = typer.Option(16, help='number of threads to use for torch'),
    log_dir: str = typer.Option(
        os.path.abspath('.'),
        help='directory to save logs, default is current directory',
    ),
<<<<<<< HEAD
    custom_cfgs: dict = typer.Option({}, help='custom configuration for training'),
=======
    plot: bool = typer.Option(False, help='whether to plot the training curve after training'),
    render: bool = typer.Option(
        False,
        help='whether to render the trajectory of models saved during training',
    ),
    evaluate: bool = typer.Option(
        False,
        help='whether to evaluate the trajectory of models saved during training',
    ),
    custom_cfgs: List[str] = typer.Option([], help='custom configuration for training'),
>>>>>>> d863f7f1
):
    """Train a single policy in OmniSafe via command line.

    Example:

    .. code-block:: bash

        python -m omnisafe train --algo PPOLag --env_id SafetyPointGoal1-v0 --parallel 1
        --total_steps 1000000 --device cpu --vector_env_nums 1

    Args:
        algo: algorithm to train.
        env_id: the name of test environment.
        parallel: number of paralleled progress for calculations.
        total_steps: total number of steps to train for algorithm
        device: device to use for training.
        vector_env_nums: number of vector envs to use for training
        torch_threads: number of threads to use for torch.
        log_dir: directory to save logs, default is current directory
        custom_cfgs: custom configuration for training.
    """
    args = {
        'algo': algo,
        'env_id': env_id,
        'parallel': parallel,
        'total_steps': total_steps,
        'device': device,
        'vector_env_nums': vector_env_nums,
        'torch_threads': torch_threads,
    }
    keys = custom_cfgs[0::2]
    values = list(custom_cfgs[1::2])
    custom_cfgs = dict(zip(keys, values))
    custom_cfgs.update({'logger_cfgs:log_dir': os.path.join(log_dir, 'train')})

    parsed_custom_cfgs = {}
    for k, v in custom_cfgs.items():
        update_dict(parsed_custom_cfgs, custom_cfgs_to_dict(k, v))

    agent = omnisafe.Agent(
        algo=algo,
        env_id=env_id,
        train_terminal_cfgs=args,
        custom_cfgs=parsed_custom_cfgs,
    )
    agent.learn()

    if plot:
        try:
            agent.plot(smooth=1)
        except RuntimeError:
            console.print('failed to plot data', style='red bold')
    if render:
        try:
            agent.render(num_episodes=10, render_mode='rgb_array', width=256, height=256)
        except RuntimeError:
            console.print('failed to render model', style='red bold')
    if evaluate:
        try:
            agent.evaluate(num_episodes=10)
        except RuntimeError:
            console.print('failed to evaluate model', style='red bold')


def train_grid(
    exp_id: str,
    algo: str,
    env_id: str,
    custom_cfgs: dict,
) -> Tuple[float, float, float]:
    """Train a policy from exp-x config with OmniSafe.

    Example:

    .. code-block:: bash

        python -m omnisafe train_grid --exp_id exp-1 --algo PPOLag --env_id SafetyPointGoal1-v0
        --parallel 1 --total_steps 1000000 --device cpu --vector_env_nums 1

    Args:
        exp_id (str): Experiment ID.
        algo (str): Algorithm to train.
        env_id (str): The name of test environment.
        custom_cfgs (NamedTuple): Custom configurations.
        num_threads (int, optional): Number of threads. Defaults to 6.
    """
    terminal_log_name = 'terminal.log'
    error_log_name = 'error.log'
    if 'seed' in custom_cfgs:
        terminal_log_name = f'seed{custom_cfgs["seed"]}_{terminal_log_name}'
        error_log_name = f'seed{custom_cfgs["seed"]}_{error_log_name}'
    sys.stdout = sys.__stdout__
    sys.stderr = sys.__stderr__
    print(f'exp-x: {exp_id} is training...')
    if not os.path.exists(custom_cfgs['logger_cfgs']['log_dir']):
        os.makedirs(custom_cfgs['logger_cfgs']['log_dir'])
    # pylint: disable-next=consider-using-with
    sys.stdout = open(  # noqa: SIM115
        os.path.join(f'{custom_cfgs["logger_cfgs"]["log_dir"]}', terminal_log_name),
        'w',
        encoding='utf-8',
    )
    # pylint: disable-next=consider-using-with
    sys.stderr = open(  # noqa: SIM115
        os.path.join(f'{custom_cfgs["logger_cfgs"]["log_dir"]}', error_log_name),
        'w',
        encoding='utf-8',
    )
    agent = omnisafe.Agent(algo, env_id, custom_cfgs=custom_cfgs)
    reward, cost, ep_len = agent.learn()
    return reward, cost, ep_len


@app.command()
def benchmark(
    exp_name: str = typer.Argument(..., help='experiment name'),
    num_pool: int = typer.Argument(..., help='number of paralleled experiments.'),
    config_path: str = typer.Argument(
        ...,
        help='path to config file, it is supposed to be yaml file, e.g. ./configs/ppo.yaml',
    ),
    gpu_range: str = typer.Option(
        None,
        help='range of gpu to use, the format is as same as range in python,'
        'for example, use 2==range(2), 0:2==range(0,2), 0:2:1==range(0,2,1) to select gpu',
    ),
    log_dir: str = typer.Option(
        os.path.abspath('.'),
        help='directory to save logs, default is current directory',
    ),
    render: bool = typer.Option(
        False,
        help='whether to render the trajectory of models saved during training',
    ),
    evaluate: bool = typer.Option(
        False,
        help='whether to evaluate the trajectory of models saved during training',
    ),
):
    """Benchmark algorithms configured by .yaml file in OmniSafe via command line.

    Example:

    .. code-block:: bash

        python -m omnisafe benchmark --exp_name exp-1 --num_pool 1 --config_path ./configs/
        on-policy/PPOLag.yaml--log_dir ./runs

    Args:
        exp_name: experiment name
        num_pool: number of paralleled experiments.
        config_path: path to config file, it is supposed to be yaml file
        log_dir: directory to save logs, default is current directory
    """
    assert_with_exit(config_path.endswith('.yaml'), 'config file must be yaml file')
    with open(config_path, encoding='utf-8') as file:
        try:
            configs = yaml.load(file, Loader=yaml.FullLoader)  # noqa: S506
            assert configs is not None, 'load file error'
        except yaml.YAMLError as exc:
            raise AssertionError(f'load file error: {exc}') from exc
    assert_with_exit('algo' in configs, '`algo` must be specified in config file')
    assert_with_exit('env_id' in configs, '`env_id` must be specified in config file')
    if np.prod([len(v) if isinstance(v, list) else 1 for v in configs.values()]) % num_pool != 0:
        warnings.warn(
            'In order to maximize the use of computational resources, '
            'total number of experiments should be evenly divided by `num_pool`',
            stacklevel=2,
        )
    log_dir = os.path.join(log_dir, 'benchmark')
    eg = ExperimentGrid(exp_name=exp_name)
    for k, v in configs.items():
        eg.add(key=k, vals=v)

    gpu_id = None
    if gpu_range is not None:
        assert_with_exit(
            len(gpu_range.split(':')) <= 3,
            'gpu_range must be like x:y:z format,'
            ' which means using gpu in [x, y) with step size z',
        )
        # Set the device.
        avaliable_gpus = list(range(torch.cuda.device_count()))
        gpu_id = list(range(*[int(i) for i in gpu_range.split(':')]))

        if not set(gpu_id).issubset(avaliable_gpus):
            warnings.warn('The GPU ID is not available, use CPU instead.', stacklevel=1)
            gpu_id = None

    eg.run(train_grid, num_pool=num_pool, parent_dir=log_dir, gpu_id=gpu_id)

    if render:
        try:
            eg.render(num_episodes=10, render_mode='rgb_array', width=256, height=256)
        except RuntimeError:
            console.print('failed to render model', style='red bold')
    if evaluate:
        try:
            eg.evaluate(num_episodes=10)
        except RuntimeError:
            console.print('failed to evaluate model', style='red bold')


@app.command('eval')
def evaluate_model(
    result_dir: str = typer.Argument(
        ...,
        help='directory of experiment results to evaluate, e.g. ./runs/PPO-{SafetyPointGoal1-v0}',
    ),
    num_episode: int = typer.Option(10, help='number of episodes to render'),
    render: bool = typer.Option(True, help='whether to render'),
    render_mode: str = typer.Option(
        'rgb_array',
        help="render mode('human', 'rgb_array', 'rgb_array_list', 'depth_array', 'depth_array_list')",
    ),
    camera_name: str = typer.Option('track', help='camera name to render'),
    width: int = typer.Option(256, help='width of rendered image'),
    height: int = typer.Option(256, help='height of rendered image'),
):
    """Evaluate a policy which trained by OmniSafe via command line.

    Example:

    .. code-block:: bash

        python -m omnisafe eval --result_dir ./runs/PPOLag-{SafetyPointGoal1-v0} --num_episode 10
        --render True --render_mode rgb_array --camera_name track --width 256 --height 256

    Args:
        result_dir (str): Directory of experiment results to evaluate.
        num_episode (int, optional): Number of episodes to render. Defaults to 10.
        render (bool, optional): Whether to render. Defaults to True.
        render_mode (str, optional): Render mode('human', 'rgb_array', 'rgb_array_list',
        'depth_array', 'depth_array_list'). Defaults to 'rgb_array'.
        camera_name (str, optional): Camera name to render. Defaults to 'track'.
        width (int, optional): Width of rendered image. Defaults to 256.
        height (int, optional): Height of rendered image. Defaults to 256.
    """
    evaluator = omnisafe.Evaluator(render_mode=render_mode)
    assert_with_exit(os.path.exists(result_dir), f'path{result_dir}, no torch_save directory')
    for seed_dir in os.scandir(result_dir):
        if seed_dir.is_dir():
            models_dir = os.path.join(seed_dir.path, 'torch_save')
            for item in os.scandir(models_dir):
                if item.is_file() and item.name.split('.')[-1] == 'pt':
                    evaluator.load_saved(
                        save_dir=seed_dir.path,
                        model_name=item.name,
                        camera_name=camera_name,
                        width=width,
                        height=height,
                    )
                    if render:
                        evaluator.render(num_episodes=num_episode)
                    else:
                        evaluator.evaluate(num_episodes=num_episode)


@app.command()
def train_config(
    config_path: str = typer.Argument(
        ...,
        help='path to config file, it is supposed to be yaml file, e.g. ./configs/ppo.yaml',
    ),
    log_dir: str = typer.Option(
        os.path.abspath('.'),
        help='directory to save logs, default is current directory',
    ),
    plot: bool = typer.Option(False, help='whether to plot the training curve after training'),
    render: bool = typer.Option(
        False,
        help='whether to render the trajectory of models saved during training',
    ),
    evaluate: bool = typer.Option(
        False,
        help='whether to evaluate the trajectory of models saved during training',
    ),
):
    """Train a policy configured by .yaml file in OmniSafe via command line.

    Example:

    .. code-block:: bash

        python -m omnisafe train_config --config_path ./configs/on-policy/PPOLag.yaml --log_dir ./
        runs

    Args:
        config_path (str): path to config file, it is supposed to be yaml file.
        log_dir (str, optional): directory to save logs, default is current directory.
        Defaults to os.path.join(os.getcwd()).
    """
    assert_with_exit(config_path.endswith('.yaml'), 'config file must be yaml file')
    with open(config_path, encoding='utf-8') as file:
        try:
            args = yaml.load(file, Loader=yaml.FullLoader)  # noqa: S506
            assert args is not None, 'load file error'
        except yaml.YAMLError as exc:
            raise AssertionError(f'load file error: {exc}') from exc
    assert_with_exit('algo' in args, '`algo` must be specified in config file')
    assert_with_exit('env_id' in args, '`env_id` must be specified in config file')

    args.update({'logger_cfgs': {'log_dir': os.path.join(log_dir, 'train_dict')}})
    agent = omnisafe.Agent(algo=args['algo'], env_id=args['env_id'], custom_cfgs=args)
    agent.learn()

    if plot:
        try:
            agent.plot(smooth=1)
        except RuntimeError:
            console.print('failed to plot data', style='red bold')
    if render:
        try:
            agent.render(num_episodes=10, render_mode='rgb_array', width=256, height=256)
        except RuntimeError:
            console.print('failed to render model', style='red bold')
    if evaluate:
        try:
            agent.evaluate(num_episodes=10)
        except RuntimeError:
            console.print('failed to evaluate model', style='red bold')


@app.command()
def analyze_grid(
    path: str = typer.Argument(
        ...,
        help='path of experiment directory, these experiments are launched by omnisafe via experiment grid',
    ),
    parameter: str = typer.Argument(
        ...,
        help='name of parameter to analyze',
    ),
    compare_num: int = typer.Option(
        None,
        help='number of values to compare, if it is specified, will combine any potential combination to compare',
    ),
    cost_limit: int = typer.Option(
        None,
        help='the cost limit to show in graphs by a single line',
    ),
):
    """Statistics tools for experiment grid.

    Just specify in the name of the parameter of which value you want to compare,
    then you can just specify how many values you want to compare in single graph at most,
    and the function will automatically generate all possible combinations of the graph.
    """

    tools = StatisticsTools()
    tools.load_source(path)

    tools.draw_graph(
        parameter=parameter,
        values=None,
        compare_num=compare_num,
        cost_limit=cost_limit,
    )


if __name__ == '__main__':
    app()<|MERGE_RESOLUTION|>--- conflicted
+++ resolved
@@ -57,9 +57,6 @@
         os.path.abspath('.'),
         help='directory to save logs, default is current directory',
     ),
-<<<<<<< HEAD
-    custom_cfgs: dict = typer.Option({}, help='custom configuration for training'),
-=======
     plot: bool = typer.Option(False, help='whether to plot the training curve after training'),
     render: bool = typer.Option(
         False,
@@ -70,7 +67,6 @@
         help='whether to evaluate the trajectory of models saved during training',
     ),
     custom_cfgs: List[str] = typer.Option([], help='custom configuration for training'),
->>>>>>> d863f7f1
 ):
     """Train a single policy in OmniSafe via command line.
 
