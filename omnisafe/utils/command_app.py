--- conflicted
+++ resolved
@@ -28,10 +28,7 @@
 import omnisafe
 from omnisafe.common.experiment_grid import ExperimentGrid
 from omnisafe.common.statistics_tools import StatisticsTools
-<<<<<<< HEAD
 from omnisafe.utils.exp_grid_tools import train as train_grid
-=======
->>>>>>> b821adf8
 from omnisafe.utils.tools import assert_with_exit, custom_cfgs_to_dict, update_dict
 
 
@@ -162,61 +159,6 @@
             console.print('failed to evaluate model', style='red bold')
 
 
-<<<<<<< HEAD
-=======
-def train_grid(
-    exp_id: str,
-    algo: str,
-    env_id: str,
-    custom_cfgs: Dict[str, Any],
-) -> Tuple[float, float, int]:
-    r"""Train a policy from exp-x config with OmniSafe.
-
-    Examples:
-        .. code-block:: bash
-
-            python -m omnisafe train_grid --exp_id exp-1 --algo PPOLag --env_id SafetyPointGoal1-v0 \
-                --parallel 1 --total_steps 1000000 --device cpu --vector_env_nums 1
-
-    Args:
-        exp_id (str): Experiment ID.
-        algo (str): Algorithm to train.
-        env_id (str): The name of test environment.
-        custom_cfgs (dict[str, Any]): Custom configuration for training.
-
-    Returns:
-        ep_ret: Average episode return in final epoch.
-        ep_cost: Average episode cost in final epoch.
-        ep_len: Average episode length in final epoch.
-    """
-    terminal_log_name = 'terminal.log'
-    error_log_name = 'error.log'
-    if 'seed' in custom_cfgs:
-        terminal_log_name = f'seed{custom_cfgs["seed"]}_{terminal_log_name}'
-        error_log_name = f'seed{custom_cfgs["seed"]}_{error_log_name}'
-    sys.stdout = sys.__stdout__
-    sys.stderr = sys.__stderr__
-    print(f'exp-x: {exp_id} is training...')
-    if not os.path.exists(custom_cfgs['logger_cfgs']['log_dir']):
-        os.makedirs(custom_cfgs['logger_cfgs']['log_dir'])
-    # pylint: disable-next=consider-using-with
-    sys.stdout = open(  # noqa: SIM115
-        os.path.join(f'{custom_cfgs["logger_cfgs"]["log_dir"]}', terminal_log_name),
-        'w',
-        encoding='utf-8',
-    )
-    # pylint: disable-next=consider-using-with
-    sys.stderr = open(  # noqa: SIM115
-        os.path.join(f'{custom_cfgs["logger_cfgs"]["log_dir"]}', error_log_name),
-        'w',
-        encoding='utf-8',
-    )
-    agent = omnisafe.Agent(algo, env_id, custom_cfgs=custom_cfgs)
-    ep_ret, ep_cost, ep_len = agent.learn()
-    return ep_ret, ep_cost, ep_len
-
-
->>>>>>> b821adf8
 @app.command()
 def benchmark(
     exp_name: str = typer.Argument(
@@ -473,15 +415,11 @@
         None,
         help='the cost limit to show in graphs by a single line',
     ),
-<<<<<<< HEAD
     show_image: bool = typer.Option(
         False,
-        help='whether to show the images in GUI window',
+        help='whether to show the images in GUI windows',
     ),
 ):
-=======
-) -> None:
->>>>>>> b821adf8
     """Statistics tools for experiment grid.
 
     Just specify in the name of the parameter of which value you want to compare, then you can just
