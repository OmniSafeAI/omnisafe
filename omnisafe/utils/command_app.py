# Copyright 2023 OmniSafe Team. All Rights Reserved.
#
# Licensed under the Apache License, Version 2.0 (the "License");
# you may not use this file except in compliance with the License.
# You may obtain a copy of the License at
#
#     http://www.apache.org/licenses/LICENSE-2.0
#
# Unless required by applicable law or agreed to in writing, software
# distributed under the License is distributed on an "AS IS" BASIS,
# WITHOUT WARRANTIES OR CONDITIONS OF ANY KIND, either express or implied.
# See the License for the specific language governing permissions and
# limitations under the License.
# ==============================================================================
"""Implementation of the command interfaces."""

import os
import sys
import warnings
from typing import List

import numpy as np
import torch
import typer
import yaml
from rich.console import Console

import omnisafe
from omnisafe.common.experiment_grid import ExperimentGrid
from omnisafe.common.statistics_tools import StatisticsTools
from omnisafe.typing import NamedTuple, Tuple
from omnisafe.utils.tools import assert_with_exit, custom_cfgs_to_dict, update_dict


app = typer.Typer()
console = Console()


@app.command()
def train(  # pylint: disable=too-many-arguments
    algo: str = typer.Option(
        'PPOLag',
        help=f"algorithm to train{omnisafe.ALGORITHMS['all']}",
        case_sensitive=False,
    ),
    env_id: str = typer.Option(
        'SafetyHumanoidVelocity-v4',
        help='the name of test environment',
        case_sensitive=False,
    ),
    parallel: int = typer.Option(1, help='number of paralleled progress for calculations.'),
    total_steps: int = typer.Option(1638400, help='total number of steps to train for algorithm'),
    device: str = typer.Option('cpu', help='device to use for training'),
    vector_env_nums: int = typer.Option(16, help='number of vector envs to use for training'),
    torch_threads: int = typer.Option(16, help='number of threads to use for torch'),
    log_dir: str = typer.Option(
        os.path.abspath('.'),
        help='directory to save logs, default is current directory',
<<<<<<< HEAD
=======
    ),
    plot: bool = typer.Option(False, help='whether to plot the training curve after training'),
    render: bool = typer.Option(
        False,
        help='whether to render the trajectory of models saved during training',
    ),
    evaluate: bool = typer.Option(
        False,
        help='whether to evaluate the trajectory of models saved during training',
>>>>>>> 7f906f0d
    ),
    custom_cfgs: List[str] = typer.Option([], help='custom configuration for training'),
):
    """Train a single policy in OmniSafe via command line.

    Example:

    .. code-block:: bash

        python -m omnisafe train --algo PPOLag --env_id SafetyPointGoal1-v0 --parallel 1
        --total_steps 1000000 --device cpu --vector_env_nums 1

    Args:
        algo: algorithm to train.
        env_id: the name of test environment.
        parallel: number of paralleled progress for calculations.
        total_steps: total number of steps to train for algorithm
        device: device to use for training.
        vector_env_nums: number of vector envs to use for training
        torch_threads: number of threads to use for torch.
        log_dir: directory to save logs, default is current directory
        custom_cfgs: custom configuration for training.
    """
    args = {
        'algo': algo,
        'env_id': env_id,
        'parallel': parallel,
        'total_steps': total_steps,
        'device': device,
        'vector_env_nums': vector_env_nums,
        'torch_threads': torch_threads,
    }
    keys = custom_cfgs[0::2]
    values = list(custom_cfgs[1::2])
    custom_cfgs = dict(zip(keys, values))
    custom_cfgs.update({'logger_cfgs:log_dir': os.path.join(log_dir, 'train')})

    parsed_custom_cfgs = {}
    for k, v in custom_cfgs.items():
        update_dict(parsed_custom_cfgs, custom_cfgs_to_dict(k, v))

    agent = omnisafe.Agent(
        algo=algo,
        env_id=env_id,
        train_terminal_cfgs=args,
        custom_cfgs=parsed_custom_cfgs,
    )
    agent.learn()

    if plot:
        try:
            agent.plot(smooth=1)
        except RuntimeError:
            console.print('failed to plot data', style='red bold')
    if render:
        try:
            agent.render(num_episodes=10, render_mode='rgb_array', width=256, height=256)
        except RuntimeError:
            console.print('failed to render model', style='red bold')
    if evaluate:
        try:
            agent.evaluate(num_episodes=10)
        except RuntimeError:
            console.print('failed to evaluate model', style='red bold')


def train_grid(
    exp_id: str,
    algo: str,
    env_id: str,
    custom_cfgs: NamedTuple,
) -> Tuple[float, float, float]:
    """Train a policy from exp-x config with OmniSafe.

    Example:

    .. code-block:: bash

        python -m omnisafe train_grid --exp_id exp-1 --algo PPOLag --env_id SafetyPointGoal1-v0
        --parallel 1 --total_steps 1000000 --device cpu --vector_env_nums 1

    Args:
        exp_id (str): Experiment ID.
        algo (str): Algorithm to train.
        env_id (str): The name of test environment.
        custom_cfgs (NamedTuple): Custom configurations.
        num_threads (int, optional): Number of threads. Defaults to 6.
    """
    terminal_log_name = 'terminal.log'
    error_log_name = 'error.log'
    if 'seed' in custom_cfgs:
        terminal_log_name = f'seed{custom_cfgs["seed"]}_{terminal_log_name}'
        error_log_name = f'seed{custom_cfgs["seed"]}_{error_log_name}'
    sys.stdout = sys.__stdout__
    sys.stderr = sys.__stderr__
    print(f'exp-x: {exp_id} is training...')
    if not os.path.exists(custom_cfgs['logger_cfgs']['log_dir']):
        os.makedirs(custom_cfgs['logger_cfgs']['log_dir'])
    # pylint: disable-next=consider-using-with
    sys.stdout = open(  # noqa: SIM115
        os.path.join(f'{custom_cfgs["logger_cfgs"]["log_dir"]}', terminal_log_name),
        'w',
        encoding='utf-8',
    )
    # pylint: disable-next=consider-using-with
    sys.stderr = open(  # noqa: SIM115
        os.path.join(f'{custom_cfgs["logger_cfgs"]["log_dir"]}', error_log_name),
        'w',
        encoding='utf-8',
    )
    agent = omnisafe.Agent(algo, env_id, custom_cfgs=custom_cfgs)
    reward, cost, ep_len = agent.learn()
    return reward, cost, ep_len


@app.command()
def benchmark(
    exp_name: str = typer.Argument(..., help='experiment name'),
    num_pool: int = typer.Argument(..., help='number of paralleled experiments.'),
    config_path: str = typer.Argument(
        ...,
        help='path to config file, it is supposed to be yaml file, e.g. ./configs/ppo.yaml',
<<<<<<< HEAD
=======
    ),
    gpu_range: str = typer.Option(
        None,
        help='range of gpu to use, the format is as same as range in python,'
        'for example, use 2==range(2), 0:2==range(0,2), 0:2:1==range(0,2,1) to select gpu',
>>>>>>> 7f906f0d
    ),
    log_dir: str = typer.Option(
        os.path.abspath('.'),
        help='directory to save logs, default is current directory',
<<<<<<< HEAD
=======
    ),
    render: bool = typer.Option(
        False,
        help='whether to render the trajectory of models saved during training',
    ),
    evaluate: bool = typer.Option(
        False,
        help='whether to evaluate the trajectory of models saved during training',
>>>>>>> 7f906f0d
    ),
):
    """Benchmark algorithms configured by .yaml file in OmniSafe via command line.

    Example:

    .. code-block:: bash

        python -m omnisafe benchmark --exp_name exp-1 --num_pool 1 --config_path ./configs/
        on-policy/PPOLag.yaml--log_dir ./runs

    Args:
        exp_name: experiment name
        num_pool: number of paralleled experiments.
        config_path: path to config file, it is supposed to be yaml file
        log_dir: directory to save logs, default is current directory
    """
    assert_with_exit(config_path.endswith('.yaml'), 'config file must be yaml file')
    with open(config_path, encoding='utf-8') as file:
        try:
            configs = yaml.load(file, Loader=yaml.FullLoader)  # noqa: S506
            assert configs is not None, 'load file error'
        except yaml.YAMLError as exc:
            raise AssertionError(f'load file error: {exc}') from exc
    assert_with_exit('algo' in configs, '`algo` must be specified in config file')
    assert_with_exit('env_id' in configs, '`env_id` must be specified in config file')
    if np.prod([len(v) if isinstance(v, list) else 1 for v in configs.values()]) % num_pool != 0:
        warnings.warn(
            'In order to maximize the use of computational resources, '
            'total number of experiments should be evenly divided by `num_pool`',
            stacklevel=2,
        )
    log_dir = os.path.join(log_dir, 'benchmark')
    eg = ExperimentGrid(exp_name=exp_name)
    for k, v in configs.items():
        eg.add(key=k, vals=v)

    gpu_id = None
    if gpu_range is not None:
        assert_with_exit(
            len(gpu_range.split(':')) <= 3,
            'gpu_range must be like x:y:z format,'
            ' which means using gpu in [x, y) with step size z',
        )
        # Set the device.
        avaliable_gpus = list(range(torch.cuda.device_count()))
        gpu_id = list(range(*[int(i) for i in gpu_range.split(':')]))

        if not set(gpu_id).issubset(avaliable_gpus):
            warnings.warn('The GPU ID is not available, use CPU instead.', stacklevel=1)
            gpu_id = None

    eg.run(train_grid, num_pool=num_pool, parent_dir=log_dir, gpu_id=gpu_id)

    if render:
        try:
            eg.render(num_episodes=10, render_mode='rgb_array', width=256, height=256)
        except RuntimeError:
            console.print('failed to render model', style='red bold')
    if evaluate:
        try:
            eg.evaluate(num_episodes=10)
        except RuntimeError:
            console.print('failed to evaluate model', style='red bold')


@app.command('eval')
def evaluate_model(
    result_dir: str = typer.Argument(
        ...,
        help='directory of experiment results to evaluate, e.g. ./runs/PPO-{SafetyPointGoal1-v0}',
    ),
    num_episode: int = typer.Option(10, help='number of episodes to render'),
    render: bool = typer.Option(True, help='whether to render'),
    render_mode: str = typer.Option(
        'rgb_array',
        help="render mode('human', 'rgb_array', 'rgb_array_list', 'depth_array', 'depth_array_list')",
    ),
    camera_name: str = typer.Option('track', help='camera name to render'),
    width: int = typer.Option(256, help='width of rendered image'),
    height: int = typer.Option(256, help='height of rendered image'),
):
    """Evaluate a policy which trained by OmniSafe via command line.

    Example:

    .. code-block:: bash

        python -m omnisafe eval --result_dir ./runs/PPOLag-{SafetyPointGoal1-v0} --num_episode 10
        --render True --render_mode rgb_array --camera_name track --width 256 --height 256

    Args:
        result_dir (str): Directory of experiment results to evaluate.
        num_episode (int, optional): Number of episodes to render. Defaults to 10.
        render (bool, optional): Whether to render. Defaults to True.
        render_mode (str, optional): Render mode('human', 'rgb_array', 'rgb_array_list',
        'depth_array', 'depth_array_list'). Defaults to 'rgb_array'.
        camera_name (str, optional): Camera name to render. Defaults to 'track'.
        width (int, optional): Width of rendered image. Defaults to 256.
        height (int, optional): Height of rendered image. Defaults to 256.
    """
    evaluator = omnisafe.Evaluator(render_mode=render_mode)
    assert_with_exit(os.path.exists(result_dir), f'path{result_dir}, no torch_save directory')
    for seed_dir in os.scandir(result_dir):
        if seed_dir.is_dir():
            models_dir = os.path.join(seed_dir.path, 'torch_save')
            for item in os.scandir(models_dir):
                if item.is_file() and item.name.split('.')[-1] == 'pt':
                    evaluator.load_saved(
                        save_dir=seed_dir,
                        model_name=item.name,
                        camera_name=camera_name,
                        width=width,
                        height=height,
                    )
                    if render:
                        evaluator.render(num_episodes=num_episode)
                    else:
                        evaluator.evaluate(num_episodes=num_episode)


@app.command()
def train_config(
    config_path: str = typer.Argument(
        ...,
        help='path to config file, it is supposed to be yaml file, e.g. ./configs/ppo.yaml',
    ),
    log_dir: str = typer.Option(
        os.path.abspath('.'),
        help='directory to save logs, default is current directory',
<<<<<<< HEAD
=======
    ),
    plot: bool = typer.Option(False, help='whether to plot the training curve after training'),
    render: bool = typer.Option(
        False,
        help='whether to render the trajectory of models saved during training',
    ),
    evaluate: bool = typer.Option(
        False,
        help='whether to evaluate the trajectory of models saved during training',
>>>>>>> 7f906f0d
    ),
):
    """Train a policy configured by .yaml file in OmniSafe via command line.

    Example:

    .. code-block:: bash

        python -m omnisafe train_config --config_path ./configs/on-policy/PPOLag.yaml --log_dir ./
        runs

    Args:
        config_path (str): path to config file, it is supposed to be yaml file.
        log_dir (str, optional): directory to save logs, default is current directory.
        Defaults to os.path.join(os.getcwd()).
    """
    assert_with_exit(config_path.endswith('.yaml'), 'config file must be yaml file')
    with open(config_path, encoding='utf-8') as file:
        try:
            args = yaml.load(file, Loader=yaml.FullLoader)  # noqa: S506
            assert args is not None, 'load file error'
        except yaml.YAMLError as exc:
            raise AssertionError(f'load file error: {exc}') from exc
    assert_with_exit('algo' in args, '`algo` must be specified in config file')
    assert_with_exit('env_id' in args, '`env_id` must be specified in config file')

    args.update({'logger_cfgs': {'log_dir': os.path.join(log_dir, 'train_dict')}})
    agent = omnisafe.Agent(algo=args['algo'], env_id=args['env_id'], custom_cfgs=args)
    agent.learn()

    if plot:
        try:
            agent.plot(smooth=1)
        except RuntimeError:
            console.print('failed to plot data', style='red bold')
    if render:
        try:
            agent.render(num_episodes=10, render_mode='rgb_array', width=256, height=256)
        except RuntimeError:
            console.print('failed to render model', style='red bold')
    if evaluate:
        try:
            agent.evaluate(num_episodes=10)
        except RuntimeError:
            console.print('failed to evaluate model', style='red bold')


@app.command()
def analyze_grid(
    path: str = typer.Argument(
        ...,
        help='path of experiment directory, these experiments are launched by omnisafe via experiment grid',
    ),
    parameter: str = typer.Argument(
        ...,
        help='name of parameter to analyze',
    ),
    compare_num: int = typer.Option(
        None,
        help='number of values to compare, if it is specified, will combine any potential combination to compare',
    ),
    cost_limit: int = typer.Option(
        None,
        help='the cost limit to show in graphs by a single line',
    ),
):
    """Statistics tools for experiment grid.

    Just specify in the name of the parameter of which value you want to compare,
    then you can just specify how many values you want to compare in single graph at most,
    and the function will automatically generate all possible combinations of the graph.
    """

    tools = StatisticsTools()
    tools.load_source(path)

    tools.draw_graph(
        parameter=parameter,
        values=None,
        compare_num=compare_num,
        cost_limit=cost_limit,
    )


if __name__ == '__main__':
    app()<|MERGE_RESOLUTION|>--- conflicted
+++ resolved
@@ -56,8 +56,6 @@
     log_dir: str = typer.Option(
         os.path.abspath('.'),
         help='directory to save logs, default is current directory',
-<<<<<<< HEAD
-=======
     ),
     plot: bool = typer.Option(False, help='whether to plot the training curve after training'),
     render: bool = typer.Option(
@@ -67,7 +65,6 @@
     evaluate: bool = typer.Option(
         False,
         help='whether to evaluate the trajectory of models saved during training',
->>>>>>> 7f906f0d
     ),
     custom_cfgs: List[str] = typer.Option([], help='custom configuration for training'),
 ):
@@ -190,20 +187,15 @@
     config_path: str = typer.Argument(
         ...,
         help='path to config file, it is supposed to be yaml file, e.g. ./configs/ppo.yaml',
-<<<<<<< HEAD
-=======
     ),
     gpu_range: str = typer.Option(
         None,
         help='range of gpu to use, the format is as same as range in python,'
         'for example, use 2==range(2), 0:2==range(0,2), 0:2:1==range(0,2,1) to select gpu',
->>>>>>> 7f906f0d
     ),
     log_dir: str = typer.Option(
         os.path.abspath('.'),
         help='directory to save logs, default is current directory',
-<<<<<<< HEAD
-=======
     ),
     render: bool = typer.Option(
         False,
@@ -212,7 +204,6 @@
     evaluate: bool = typer.Option(
         False,
         help='whether to evaluate the trajectory of models saved during training',
->>>>>>> 7f906f0d
     ),
 ):
     """Benchmark algorithms configured by .yaml file in OmniSafe via command line.
@@ -343,8 +334,6 @@
     log_dir: str = typer.Option(
         os.path.abspath('.'),
         help='directory to save logs, default is current directory',
-<<<<<<< HEAD
-=======
     ),
     plot: bool = typer.Option(False, help='whether to plot the training curve after training'),
     render: bool = typer.Option(
@@ -354,7 +343,6 @@
     evaluate: bool = typer.Option(
         False,
         help='whether to evaluate the trajectory of models saved during training',
->>>>>>> 7f906f0d
     ),
 ):
     """Train a policy configured by .yaml file in OmniSafe via command line.
