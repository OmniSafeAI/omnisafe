--- conflicted
+++ resolved
@@ -26,11 +26,7 @@
 ]
 dependencies = [
     "safety-gymnasium >= 0.1.0",
-<<<<<<< HEAD
-    "torch >= 1.10.0 , < 2.0.0a0",
-=======
     "torch >= 1.10.0, < 2.0.0a0",
->>>>>>> 1574db6b
     "numpy >= 1.20.0",
     "tensorboard >= 2.8.0",
     "wandb >= 0.13.0",
